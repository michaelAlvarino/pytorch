--- conflicted
+++ resolved
@@ -152,11 +152,7 @@
     // auxilary arange tensors
     Tensor broadcast_indices = at::native::new_ones(indices, broadcast_sizes).nonzero().transpose(0, 1).tile(nnz);
     new_indices.narrow(0, 0, sparse_extra_ndim).copy_(broadcast_indices.narrow(0, 0, sparse_extra_ndim));
-<<<<<<< HEAD
-    for (int64_t i=0; i<broadcast_dims.size(); i++) {
-=======
     for (size_t i=0; i<broadcast_dims.size(); i++) {
->>>>>>> 8559d39c
       int64_t j=broadcast_dims[i];
       new_indices.select(0, sparse_extra_ndim + j).copy_(broadcast_indices.select(0, sparse_extra_ndim + i));
     }
