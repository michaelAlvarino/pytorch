#define TORCH_ASSERT_ONLY_METHOD_OPERATORS
#include <ATen/core/Tensor.h>
#include <ATen/Dispatch.h>
#include <ATen/Parallel.h>
#include <ATen/TensorMeta.h>
#include <ATen/quantized/Quantizer.h>
#include <ATen/native/Padding.h>
#include <c10/util/irange.h>

#ifndef AT_PER_OPERATOR_HEADERS
#include <ATen/Functions.h>
#include <ATen/NativeFunctions.h>
#else
#include <ATen/ops/_empty_affine_quantized.h>
#include <ATen/ops/empty.h>
#include <ATen/ops/reflection_pad1d_backward_native.h>
#include <ATen/ops/reflection_pad1d_native.h>
#include <ATen/ops/reflection_pad2d_backward_native.h>
#include <ATen/ops/reflection_pad2d_native.h>
#include <ATen/ops/reflection_pad3d_backward_native.h>
#include <ATen/ops/reflection_pad3d_native.h>
#include <ATen/ops/zeros_like.h>
#endif

namespace at {

namespace meta {

TORCH_META_FUNC(reflection_pad1d)(const Tensor& input, IntArrayRef padding) {
  int64_t dim_plane = 0;
  int64_t dim_w = 1;
  int64_t nbatch = 1;

  if (input.ndimension() == 3) {
    nbatch = input.size(0);
    dim_w++;
    dim_plane++;
  }

  at::native::padding::check_valid_input<1>(input, padding);

  /* sizes */
  auto pad_l = padding[0];
  auto pad_r = padding[1];

  int64_t nplane = input.size(dim_plane);
  int64_t input_w = input.size(dim_w);
  int64_t output_w = input_w + pad_l + pad_r;

  TORCH_CHECK(
      pad_l < input_w && pad_r < input_w,
      "Argument #4: Padding size "
      "should be less than the corresponding input dimension, but got: padding (",
      pad_l,
      ", ",
      pad_r,
      ") at dimension ",
      dim_w,
      " of input ",
      input.sizes());

  TORCH_CHECK(
      output_w >= 1,
      2,
      "input (W: ",
      input_w,
      ")is too small. Calculated output W: ",
      output_w);

  if (input.ndimension() == 2) {
    set_output_raw_strided(0, {nplane, output_w}, {}, input.options());
  } else {
    set_output_raw_strided(0, {nbatch, nplane, output_w}, {}, input.options());
  }
}

TORCH_META_FUNC(reflection_pad1d_backward)(const Tensor& grad_output,
    const Tensor& input,
    IntArrayRef padding) {
  int64_t dim_w = 1;
  if (input.ndimension() == 3) {
    dim_w++;
  }

  /* sizes */
  auto pad_l = padding[0];
  auto pad_r = padding[1];
  int64_t input_w = input.size(dim_w);
  int64_t output_w  = input_w + pad_l + pad_r;

  TORCH_CHECK(
      pad_l < input_w && pad_r < input_w,
      "Argument #4: Padding size "
      "should be less than the corresponding input dimension, but got: padding (",
      pad_l,
      ", ",
      pad_r,
      ") at dimension ",
      dim_w,
      " of input ",
      input.sizes());

  TORCH_CHECK(output_w == grad_output.size(dim_w), "grad_output width unexpected."
    " Expected: ", output_w, ", Got: ", grad_output.size(dim_w));

  set_output_raw_strided(0, input.sizes(), {}, input.options());
}

TORCH_META_FUNC(reflection_pad3d)(const Tensor& input, IntArrayRef padding) {
  int64_t pad_left = padding[0];
  int64_t pad_right = padding[1];
  int64_t pad_top = padding[2];
  int64_t pad_bottom = padding[3];
  int64_t pad_front = padding[4];
  int64_t pad_back = padding[5];
  int64_t dim_w = 3;
  int64_t dim_h = 2;
  int64_t dim_d = 1;
  int64_t dim_plane = 0;

  at::native::padding::check_valid_input<3>(input, padding);

  bool batch_mode = (input.dim() == 5);
  if (batch_mode) {
    dim_w++;
    dim_h++;
    dim_d++;
    dim_plane++;
  }

  int64_t nplane = input.size(dim_plane);
  int64_t input_d = input.size(dim_d);
  int64_t input_h = input.size(dim_h);
  int64_t input_w = input.size(dim_w);
  int64_t output_d = input_d + pad_front + pad_back;
  int64_t output_h = input_h + pad_top + pad_bottom;
  int64_t output_w = input_w + pad_left + pad_right;

  TORCH_CHECK(
      pad_left < input_w && pad_right < input_w,
      "Argument #4: Padding size "
      "should be less than the corresponding input dimension, but got: padding (",
      pad_left, ", ", pad_right, ") at dimension ", dim_w, " of input ", input.sizes());
  TORCH_CHECK(
      pad_top < input_h && pad_bottom < input_h,
      "Argument #6: Padding size "
      "should be less than the corresponding input dimension, but got: padding (",
      pad_top, ", ", pad_bottom, ") at dimension ", dim_h, " of input ", input.sizes());
  TORCH_CHECK(
      pad_front < input_d && pad_back < input_d,
      "Argument #8: Padding size "
      "should be less than the corresponding input dimension, but got: padding (",
      pad_front, ", ", pad_back, ") at dimension ", dim_d, " of input ", input.sizes());

  TORCH_CHECK(output_w >= 1 || output_h >=1 || output_d >= 1,
      "input (D: ", input_d, " H: ", input_h, ", W: ", input_w,
      ") is too small."
      " Calculated output D: ", output_d, " H: ", output_h, " W: ", output_w);

  if (batch_mode) {
    set_output_raw_strided(0, {input.size(0), nplane, output_d, output_h, output_w}, {}, input.options());
  } else {
    set_output_raw_strided(0, {nplane, output_d, output_h, output_w}, {}, input.options());
  }
}

TORCH_META_FUNC(reflection_pad3d_backward)(
    const Tensor& grad_output,
    const Tensor& input,
    IntArrayRef padding
) {
  TORCH_CHECK(padding.size() == 6, "padding size is expected to be 6");
  TORCH_CHECK(input.dim() > 3);
  TORCH_CHECK(grad_output.dim() == input.dim());

  int64_t pad_left = padding[0];
  int64_t pad_right = padding[1];
  int64_t pad_top = padding[2];
  int64_t pad_bottom = padding[3];
  int64_t pad_front = padding[4];
  int64_t pad_back = padding[5];
  int64_t dim_w = 3;
  int64_t dim_h = 2;
  int64_t dim_d = 1;

  if (input.dim() == 5) {
    // batch mode
    dim_w++;
    dim_h++;
    dim_d++;
  }

  int64_t input_d = input.size(dim_d);
  int64_t input_h = input.size(dim_h);
  int64_t input_w = input.size(dim_w);
  int64_t output_d = input_d + pad_front + pad_back;
  int64_t output_h = input_h + pad_top + pad_bottom;
  int64_t output_w = input_w + pad_left + pad_right;

  TORCH_CHECK(output_w == grad_output.size(dim_w), "grad_output width unexpected."
    " Expected: ", output_w, ", Got: ", grad_output.size(dim_w));
  TORCH_CHECK(output_h == grad_output.size(dim_h), "grad_output height unexpected."
    " Expected: ", output_h, ", Got: ", grad_output.size(dim_h));
  TORCH_CHECK(output_d == grad_output.size(dim_d), "grad_output depth unexpected."
    " Expected: ", output_h, ", Got: ", grad_output.size(dim_d));

  set_output_raw_strided(0, input.sizes(), {}, input.options());
}
} // namespace meta

namespace native {

namespace {

void reflection_pad2d_out_template(
    Tensor &output, const Tensor &input, IntArrayRef padding) {
  int dim_w = 2;
  int dim_h = 1;
  int dim_slices = 0;
  int64_t nbatch = 1;

  at::native::padding::check_valid_input<2>(input, padding);

  int ndim = input.dim();
  if (ndim == 4) {
    nbatch = input.size(0);
    dim_w++;
    dim_h++;
    dim_slices++;
  }

  /* sizes */
  int64_t pad_l = padding[0];
  int64_t pad_r = padding[1];
  int64_t pad_t = padding[2];
  int64_t pad_b = padding[3];

  int64_t nplane = input.size(dim_slices);
  int64_t input_h = input.size(dim_h);
  int64_t input_w = input.size(dim_w);
  int64_t output_h = input_h + pad_t + pad_b;
  int64_t output_w  = input_w + pad_l + pad_r;

  TORCH_CHECK(pad_l < input_w && pad_r < input_w,
    "Argument #4: Padding size should be less than the corresponding "
    "input dimension, but got: padding (", pad_l, ", ", pad_r,
    ") at dimension ", dim_w, " of input ", ndim);

  TORCH_CHECK(pad_t < input_h && pad_b < input_h,
    "Argument #6: Padding size should be less than the corresponding "
    "input dimension, but got: padding (", pad_t, ", ", pad_b,
    ") at dimension ", dim_h, " of input ", ndim);

  TORCH_CHECK(output_w >= 1 || output_h >= 1,
    "input (H: ", input_h, ", W: ", input_w, ")is too small. Calculated "
    "output H: ", output_h, " W: ", output_w);

  /* resize output */
  if (ndim == 3) {
    output.resize_({nplane, output_h, output_w});
  } else {
    if (input.is_quantized()) {
      // quantized tensor can not be resized with argument `memory_format`
      output.resize_({nbatch, nplane, output_h, output_w});
    } else {
      output.resize_({nbatch, nplane, output_h, output_w}, input.suggest_memory_format());
    }
  }
  reflection_pad2d_kernel(kCPU, output, input, padding);
}

void reflection_pad2d_backward_out_template(
    Tensor &grad_input, const Tensor &grad_output,
    const Tensor &input, IntArrayRef padding) {
  int dim_w = 2;
  int dim_h = 1;
  int dim_plane = 0;

  if (input.ndimension() == 4) {
    dim_w++;
    dim_h++;
    dim_plane++;
  }

  /* sizes */
  int64_t pad_l = padding[0];
  int64_t pad_r = padding[1];
  int64_t pad_t = padding[2];
  int64_t pad_b = padding[3];

  int64_t input_h = input.size(dim_h);
  int64_t input_w = input.size(dim_w);
  int64_t output_h = input_h + pad_t + pad_b;
  int64_t output_w  = input_w + pad_l + pad_r;

  TORCH_CHECK(output_w == grad_output.size(dim_w),
    "gradOutput width unexpected. Expected: ", output_w, ", Got: ",
    grad_output.size(dim_w));

  TORCH_CHECK(output_h == grad_output.size(dim_h),
    "gradOutput height unexpected. Expected: ", output_h, ", Got: ",
    grad_output.size(dim_h));

<<<<<<< HEAD
  /* resize */
  grad_input.resize_(input.sizes(), input.suggest_memory_format());
  grad_input.zero_();

=======
>>>>>>> 081e1d1b
  reflection_pad2d_backward_kernel(kCPU, grad_input, grad_output, padding);
}

} // namespace

// TODO: I tihnk this function should be removed since we implement it with
// TORCH_IMPL_FUNC below
static Tensor& reflection_pad1d_out_cpu(const Tensor& input, IntArrayRef padding,
    Tensor& output) {
  reflection_pad1d_kernel(kCPU, output, input, padding);
  return output;
}

Tensor& reflection_pad1d_out_quantized_cpu(const Tensor& input, IntArrayRef padding,
    Tensor& output) {
  TORCH_CHECK(input.qscheme() == kPerTensorAffine, "Only per tensor quantization is supported");
  set_quantizer_(output, make_per_tensor_affine_quantizer(input.q_scale(), input.q_zero_point(), input.scalar_type()));
  reflection_pad1d_kernel(kCPU, output, input, padding);
  return output;
}

TORCH_IMPL_FUNC(reflection_pad1d_out_cpu)
(const Tensor& input, IntArrayRef padding, const Tensor& output) {
  reflection_pad1d_kernel(kCPU, output, input, padding);
}

TORCH_IMPL_FUNC(reflection_pad1d_backward_out_cpu)(const Tensor& grad_output,
    const Tensor& input,
    IntArrayRef padding,
    const Tensor& grad_input) {
  if (grad_output.numel() == 0) {
    return;
  }

  grad_input.zero_();
  reflection_pad1d_backward_kernel(kCPU, grad_input, grad_output, padding);
}

Tensor& reflection_pad2d_out_cpu(const Tensor& input, IntArrayRef padding,
    Tensor& output) {
  reflection_pad2d_out_template(output, input, padding);
  return output;
}

Tensor reflection_pad2d_cpu(const Tensor& input, IntArrayRef padding) {
  Tensor output = at::empty({0}, input.options());
  reflection_pad2d_out_template(output, input, padding);
  return output;
}

Tensor reflection_pad2d_quantized_cpu(const Tensor& input, IntArrayRef padding) {
  TORCH_CHECK(input.qscheme() == kPerTensorAffine, "Only per tensor quantization is supported");
  Tensor output = at::_empty_affine_quantized({0}, input.options(),
                                           input.q_scale(),
                                           input.q_zero_point());
  reflection_pad2d_out_template(output, input, padding);
  return output;
}

Tensor& reflection_pad2d_backward_out_cpu(const Tensor& grad_output,
    const Tensor& input,
    IntArrayRef padding,
    Tensor& grad_input) {
  grad_input.resize_as_(input);
  grad_input.zero_();
  reflection_pad2d_backward_out_template(
    grad_input, grad_output, input, padding);
  return grad_input;
}

Tensor reflection_pad2d_backward_cpu(
    const Tensor& grad_output,
    const Tensor& input,
    IntArrayRef padding) {
  auto grad_input = at::zeros_like(input, LEGACY_CONTIGUOUS_MEMORY_FORMAT);
  reflection_pad2d_backward_out_template(
    grad_input, grad_output, input, padding);
  return grad_input;
}

TORCH_IMPL_FUNC(reflection_pad3d_out_cpu)
(const Tensor& input, IntArrayRef padding, const Tensor& output) {
  // TODO: move this to TORCH_META_FUNC when CUDA has channels last support
  output.resize_(output.sizes(), input.suggest_memory_format());

  reflection_pad3d_kernel(kCPU, output, input, padding);
}

TORCH_IMPL_FUNC(reflection_pad3d_backward_out_cpu)(const Tensor& grad_output,
    const Tensor& input,
    IntArrayRef padding,
    const Tensor& grad_input) {
  if (grad_output.numel() == 0) {
    return;
  }

  // TODO: move this to TORCH_META_FUNC when CUDA has channels last support
  grad_input.resize_(input.sizes(), input.suggest_memory_format());

  grad_input.zero_();
  reflection_pad3d_backward_kernel(kCPU, grad_input, grad_output, padding);
}

DEFINE_DISPATCH(reflection_pad1d_kernel);
DEFINE_DISPATCH(reflection_pad1d_backward_kernel);
DEFINE_DISPATCH(reflection_pad2d_kernel);
DEFINE_DISPATCH(reflection_pad2d_backward_kernel);
DEFINE_DISPATCH(reflection_pad3d_kernel);
DEFINE_DISPATCH(reflection_pad3d_backward_kernel);

} // namespace native
} // namespace at<|MERGE_RESOLUTION|>--- conflicted
+++ resolved
@@ -301,13 +301,6 @@
     "gradOutput height unexpected. Expected: ", output_h, ", Got: ",
     grad_output.size(dim_h));
 
-<<<<<<< HEAD
-  /* resize */
-  grad_input.resize_(input.sizes(), input.suggest_memory_format());
-  grad_input.zero_();
-
-=======
->>>>>>> 081e1d1b
   reflection_pad2d_backward_kernel(kCPU, grad_input, grad_output, padding);
 }
 
@@ -371,7 +364,7 @@
     const Tensor& input,
     IntArrayRef padding,
     Tensor& grad_input) {
-  grad_input.resize_as_(input);
+  grad_input.resize_as_(input, input.suggest_memory_format());
   grad_input.zero_();
   reflection_pad2d_backward_out_template(
     grad_input, grad_output, input, padding);
@@ -382,7 +375,7 @@
     const Tensor& grad_output,
     const Tensor& input,
     IntArrayRef padding) {
-  auto grad_input = at::zeros_like(input, LEGACY_CONTIGUOUS_MEMORY_FORMAT);
+  auto grad_input = at::zeros_like(input, input.suggest_memory_format());
   reflection_pad2d_backward_out_template(
     grad_input, grad_output, input, padding);
   return grad_input;
