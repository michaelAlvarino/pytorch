import contextlib
import dataclasses
import functools
import itertools
import logging
import math
import re
import sys
from copy import copy, deepcopy
from pathlib import Path
from typing import Dict, List

import numpy
import sympy

import torch
import torch.fx
from torch._inductor import dependencies
from torch._inductor.ir import StorageBox, TensorBox
from torch._prims_common import is_float_dtype
from torch.utils._sympy.value_ranges import ValueRanges

from .. import codecache, config, ir, metrics
from ..codegen.wrapper import WrapperCodeGen
from ..optimize_indexing import get_expr_range, range_expressable_in_32_bits
from ..scheduler import SchedulerNode
from ..utils import (
    cache_on_self,
    get_fused_kernel_name,
    sympy_product,
    sympy_subs,
    sympy_symbol,
)

from ..virtualized import ops, V
from .common import (
    BracesBuffer,
    CppWrapperKernelArgs,
    CSE,
    DataTypePropagation,
    DeferredLine,
    ExprPrinter,
    IndentedBuffer,
    Kernel,
    KernelArgs,
    OpOverrides,
    OptimizationContext,
)

schedule_log = torch._logging.getArtifactLogger(__name__, "schedule")

DTYPE_TO_CPP = {
    torch.float32: "float",
    torch.float64: "double",
    torch.float16: "half",
    torch.int64: "long",
    torch.int32: "int",
    torch.int16: "short",
    torch.int8: "signed char",
    torch.uint8: "unsigned char",
    torch.bool: "bool",
    torch.bfloat16: "bfloat16",
    torch.complex64: "complex64",
}

DTYPE_TO_ATEN = {
    torch.float32: "at::kFloat",
    torch.float64: "at::kDouble",
    torch.float16: "at::kHalf",
    torch.int64: "at::kLong",
    torch.int32: "at::kInt",
    torch.int16: "at::kShort",
    torch.int8: "at::kChar",
    torch.uint8: "at::kByte",
    torch.bool: "at::kBool",
    torch.bfloat16: "at::kBFloat16",
    torch.complex64: "at::kComplexFloat",
}

DEVICE_TO_ATEN = {
    "cpu": "at::kCPU",
    "cuda": "at::kCUDA",
}

INDEX_TYPE = "long"

RTYPE_TO_CPP = {
    "sum": "+",
    "prod": "*",
    "xor_sum": "^",
    "min": "min",
    "max": "max",
    "argmin": "argmin",
    "argmax": "argmax",
    "any": "||",
}

PYTHON_TO_CPP = {
    "int": "long",
    "float": "double",
    "bool": "bool",
    "ScalarType": "c10::ScalarType",
}

CONTAINER_PYTHON_TO_CPP = {
    "List": "std::vector",
    "Optional": "c10::optional",
}


def reduction_init(reduction_type, dtype):
    if dtype in (torch.float16, torch.bfloat16):
        # Since load promotes all half-precision inputs to float, the initial
        # constant for reduction must be promoted as well
        dtype = torch.float32
    if reduction_type in ("xor_sum", "sum", "any"):
        return 0
    if reduction_type == "prod":
        return 1
    if reduction_type in {"max", "argmax"}:
        return (
            f"-std::numeric_limits<{DTYPE_TO_CPP[dtype]}>::infinity()"
            if is_float_dtype(dtype)
            else f"std::numeric_limits<{DTYPE_TO_CPP[dtype]}>::min()"
        )
    if reduction_type in {"min", "argmin"}:
        return (
            f"std::numeric_limits<{DTYPE_TO_CPP[dtype]}>::infinity()"
            if is_float_dtype(dtype)
            else f"std::numeric_limits<{DTYPE_TO_CPP[dtype]}>::max()"
        )
    raise AssertionError(reduction_type)


def reduction_combine(reduction_type, var, next_value):
    if reduction_type == "sum":
        return f"{var} + {next_value}"
    if reduction_type == "prod":
        return f"{var} * {next_value}"
    if reduction_type == "xor_sum":
        return f"{var} ^ {next_value}"
    if reduction_type == "any":
        return f"{var} || {next_value}"
    if reduction_type in ("min", "max"):
        return f"{reduction_type}_propagate_nan({var}, {next_value})"
    raise AssertionError(reduction_type)


def reduction_combine_vec(reduction_type, var, next_value):
    if reduction_type == "max":
        return f"at::vec::maximum({var}, {next_value})"
    elif reduction_type == "min":
        return f"at::vec::minimum({var}, {next_value})"
    elif reduction_type == "sum":
        return f"{var} + {next_value}"
    elif reduction_type == "prod":
        return f"{var} * {next_value}"
    elif reduction_type == "xor_sum":
        return f"{var} ^ {next_value}"
    else:
        raise NotImplementedError()


index_value_name_counter = 1


def argmax_argmin_prefix(reduction_type, src_dtype, tmpvar):
    global index_value_name_counter
    struct_name = f"IndexValue_{index_value_name_counter}"
    index_value_name_counter += 1

    # A small annoyance, due to it being a little cumbersome to just throw {} into strings
    prefix = [
        f"struct {struct_name} {{size_t index; {DTYPE_TO_CPP[src_dtype]} value;}};",
        f"{struct_name} {tmpvar}{{0, {reduction_init(reduction_type, src_dtype)}}};",
    ]
    if reduction_type == "argmax":
        prefix.extend(
            [
                "#if !defined(__clang_major__) || __clang_major__ > 9",
                f"#pragma omp declare reduction(argmax : {struct_name} :\\",
                "    omp_out.value = omp_in.value < omp_out.value ? omp_out.value : omp_in.value,\\",
                "    omp_out.index = omp_in.value < omp_out.value ? omp_out.index : omp_in.index)\\",
                f"\tinitializer(omp_priv = {{0, {reduction_init(reduction_type, src_dtype)}}})",
                "#endif",
            ]
        )
    elif reduction_type == "argmin":
        prefix.extend(
            [
                "#if !defined(__clang_major__) || __clang_major__ > 9",
                f"#pragma omp declare reduction(argmin : {struct_name} :\\",
                "    omp_out.value = omp_in.value > omp_out.value ? omp_out.value : omp_in.value,\\",
                "    omp_out.index = omp_in.value > omp_out.value ? omp_out.index : omp_in.index)\\",
                f"\tinitializer(omp_priv = {{0, {reduction_init(reduction_type, src_dtype)}}})",
                "#endif",
            ]
        )
    return prefix


def parallel_num_threads():
    threads = config.cpp.threads
    if threads < 1:
        threads = torch.get_num_threads()
    return threads


@functools.lru_cache()
def stride_at(var: sympy.Symbol, index: sympy.Expr):
    replacement = {var: var + 1}
    new_index = sympy_subs(index, replacement)
    return sympy.simplify(new_index - index)


@functools.lru_cache()
def cpp_prefix():
    path = Path(__file__).parent / "cpp_prefix.h"
    with path.open() as f:
        content = f.read()
        _, filename = codecache.write(
            content,
            "h",
        )
    return f'#include "{filename}"'


class CppPrinter(ExprPrinter):
    def _print_Integer(self, expr):
        return f"{int(expr)}L"

    def _print_ModularIndexing(self, expr):
        x, div, mod = expr.args
        x = self.paren(self.doprint(x))
        if div != 1:
            div = self.paren(self.doprint(div))
            if expr.is_integer:
                x = f"at::native::div_floor_integer({x}, {div})"
            else:
                x = f"at::native::div_floor_floating(static_cast<double>({x}), static_cast<double>({div}))"
        mod = self.paren(self.doprint(mod))
        return f"static_cast<{INDEX_TYPE}>({x}) % static_cast<{INDEX_TYPE}>({mod})"

    def _print_FloorDiv(self, expr):
        x, div = expr.args
        x = self.paren(self.doprint(x))
        div = self.paren(self.doprint(div))
        if expr.is_integer:
            return f"at::native::div_floor_integer({x}, {div})"
        return f"at::native::div_floor_floating(static_cast<double>({x}), static_cast<double>({div}))"

    def _print_floor(self, expr):
        assert len(expr.args) == 1
        r = f"std::floor({self._print(expr.args[0])})"
        return f"static_cast<{INDEX_TYPE}>({r})" if expr.is_integer else r

    def _print_Pow(self, expr):
        # Uses float constants to perform FP div
        base, exp = expr.args
        base = self._print(base)

        if exp == 0.5 or exp == -0.5:
            r = f"std::sqrt({base})" if exp == 0.5 else f"1.0/std::sqrt({base})"
            return f"static_cast<INDEX_TYPE>({r})" if expr.is_integer else r
        assert exp.is_integer
        exp = int(exp)
        if exp > 0:
            r = "*".join([self.paren(base)] * exp)
        elif exp < 0:
            r = "1.0/" + self.paren("*".join([self.paren(base)] * abs(exp)))
        else:  # exp == 0
            r = "1.0"

        return f"static_cast<{INDEX_TYPE}>({r})" if expr.is_integer else r

    def _print_Rational(self, expr):
        # Uses float constants to perform FP div
        if expr.q == 1:
            r = f"{expr.p}"
        else:
            r = f"{expr.p}.0/{expr.q}.0"
        return f"static_cast<{INDEX_TYPE}>({r})" if expr.is_integer else r

    def _print_ceiling(self, expr):
        assert len(expr.args) == 1
        r = f"std::ceil({self._print(expr.args[0])})"
        return f"static_cast<{INDEX_TYPE}>({r})" if expr.is_integer else r


cexpr = CppPrinter().doprint


def cexpr_index(index):
    return f"static_cast<{INDEX_TYPE}>({cexpr(index)})"


class RecordOptimizationContext:
    def __init__(self, func_name: str = ""):
        self.func_name = func_name
        self.current_node: torch.fx.Node = None
        self.opt_ctx: OptimizationContext = None

    def __enter__(self):
        assert V.interpreter
        assert V.interpreter.current_node

        self.current_node: torch.fx.Node = V.interpreter.current_node
        if OptimizationContext.key in self.current_node.meta:
            self.opt_ctx = self.current_node.meta[OptimizationContext.key]
        else:
            self.opt_ctx = OptimizationContext()
        self.opt_ctx.ops_name = self.func_name
        return self

    def __exit__(self, exc_type, exc_val, exc_tb):
        assert self.current_node
        assert self.opt_ctx
        self.current_node.meta[OptimizationContext.key] = self.opt_ctx

    def get_opt_ctx(self):
        return self.opt_ctx

    def get_fx_node(self):
        assert self.current_node
        return self.current_node


def get_opt_ctx(node: torch.fx.Node) -> OptimizationContext:
    return node.meta.get(OptimizationContext.key, None)


def get_current_node_opt_ctx() -> OptimizationContext:
    assert V.interpreter.current_node
    return get_opt_ctx(V.interpreter.current_node)


class CppVecOverrides(OpOverrides):
    """Map element-wise ops to aten vectorization C++"""

    @staticmethod
    def add(a, b):
        return f"{a} + {b}"

    @staticmethod
    def sub(a, b):
        return f"{a} - {b}"

    @staticmethod
    def mul(a, b):
        return f"{a} * {b}"

    @staticmethod
    def div(a, b):
        return f"{a} / {b}"

    @staticmethod
    def abs(x):
        return f"{x}.abs()"

    @staticmethod
    def sin(x):
        return f"{x}.sin()"

    @staticmethod
    def cos(x):
        return f"{x}.cos()"

    @staticmethod
    def exp(x):
        return f"{x}.exp()"

    @staticmethod
    def exp2(x):
        return f"{x}.exp2()"

    @staticmethod
    def expm1(x):
        # decompose for a better performance
        vec_one = f"decltype({x})(1)"
        return f"{x}.exp() - {vec_one}"

    @staticmethod
    def erf(x):
        return f"{x}.erf()"

    @staticmethod
    def erfc(x):
        return f"{x}.erfc()"

    @staticmethod
    def erfinv(x):
        return f"{x}.erfinv()"

    @staticmethod
    def sqrt(x):
        return f"{x}.sqrt()"

    @staticmethod
    def eq(x, y):
        return f"to_float_mask({x} == {y})"

    @staticmethod
    def ne(x, y):
        return f"to_float_mask({x} != {y})"

    @staticmethod
    def lt(x, y):
        return f"to_float_mask({x} < {y})"

    @staticmethod
    def gt(x, y):
        return f"to_float_mask({x} > {y})"

    @staticmethod
    def le(x, y):
        return f"to_float_mask({x} <= {y})"

    @staticmethod
    def ge(x, y):
        return f"to_float_mask({x} >= {y})"

    @staticmethod
    def and_(x, y):
        return f"{x} & {y}"

    @staticmethod
    def rsqrt(x):
        return f"{x}.rsqrt()"

    @staticmethod
    def pow(a, b):
        return f"{a}.pow({b})"

    @staticmethod
    def log(x):
        return f"{x}.log()"

    @staticmethod
    def round(x):
        return f"{x}.round()"

    @staticmethod
    def floor(x):
        return f"{x}.floor()"

    @staticmethod
    def ceil(x):
        return f"{x}.ceil()"

    @staticmethod
    def trunc(x):
        return f"{x}.trunc()"

    @staticmethod
    def fmod(a, b):
        return f"{a}.fmod({b})"

    @staticmethod
    def lgamma(x):
        return f"{x}.lgamma()"

    @staticmethod
    def logical_and(a, b):
        return f"({a} != 0) & ({b} != 0)"

    @staticmethod
    def logical_not(a):
        return f"{a} == 0"

    @staticmethod
    def logical_or(a, b):
        return f"({a} != 0) | ({b} != 0)"

    @staticmethod
    def logical_xor(a, b):
        return f"({a} != 0) ^ ({b} != 0)"

    @staticmethod
    def tan(a):
        return f"{a}.tan()"

    @staticmethod
    def tanh(a):
        vec_one = f"decltype({a})(1)"
        vec_two = f"decltype({a})(2)"
        vec_minus_two = f"decltype({a})(-2)"
        return f"{vec_two} / ({vec_one} + ({vec_minus_two} * {a}).exp()) - {vec_one}"

    @staticmethod
    def reciprocal(a):
        return f"{a}.reciprocal()"

    @staticmethod
    def atan(x):
        return f"{x}.atan()"

    @staticmethod
    def acos(x):
        return f"{x}.acos()"

    @staticmethod
    def asin(x):
        return f"{x}.asin()"

    @staticmethod
    def cosh(x):
        return f"{x}.cosh()"

    @staticmethod
    def sinh(x):
        return f"{x}.sinh()"

    @staticmethod
    def log10(x):
        return f"{x}.log10()"

    @staticmethod
    def nextafter(x):
        return f"{x}.nextafter()"

    @staticmethod
    def copysign(a, b):
        return f"{a}.copysign({b})"

    @staticmethod
    def atan2(a, b):
        return f"{a}.atan2({b})"

    @staticmethod
    def hypot(a, b):
        return f"{a}.hypot({b})"

    @staticmethod
    def atanh(x):
        # For real x, atanh(x) = 1/2 * log((1+x)/(1-x))
        vec_one = f"decltype({x})(1)"
        vec_one_half = f"decltype({x})(0.5)"
        return f"{vec_one_half} * (({vec_one} + {x})/({vec_one} - {x})).log()"

    @staticmethod
    def asinh(x):
        # For real x, asinh(x) = log(x + sqrt(1 + x**2))
        vec_one = f"decltype({x})(1)"
        return f"({x} + ({vec_one} + {x}*{x}).sqrt()).log()"

    @staticmethod
    def acosh(x):
        # For real x, acosh(x) = log(x + sqrt(x**2 -1))
        vec_one = f"decltype({x})(1)"
        return f"({x} + ({x}*{x} - {vec_one}).sqrt()).log()"

    @staticmethod
    def constant(val, dtype):
        opt_ctx: OptimizationContext = get_current_node_opt_ctx()
        assert opt_ctx
<<<<<<< HEAD
        assert opt_ctx.dtype in [
            torch.int32,
            torch.float32,
            torch.bfloat16,
            torch.float16,
        ]
        if dtype == torch.bfloat16:
            assert opt_ctx.is_load_bf16_as_fp32 or opt_ctx.is_bf16_mem_copy
        if dtype == torch.float16:
            assert opt_ctx.is_load_fp16_as_fp32 or opt_ctx.is_fp16_mem_copy
=======
        assert opt_ctx.dtype in [torch.int32, torch.float32, torch.bfloat16]
>>>>>>> a12e7e8d
        proposed_dtype = opt_ctx.dtype
        if val == float("inf"):
            assert proposed_dtype == torch.float
            quote = f"std::numeric_limits<{DTYPE_TO_CPP[proposed_dtype]}>::infinity()"
        elif val == float("-inf"):
            assert proposed_dtype == torch.float
            quote = f"-std::numeric_limits<{DTYPE_TO_CPP[proposed_dtype]}>::infinity()"
        elif math.isnan(val):
            quote = f"std::numeric_limits<{DTYPE_TO_CPP[proposed_dtype]}>::quiet_NaN()"
        elif val is True or val is False:
            quote = f"static_cast<{DTYPE_TO_CPP[proposed_dtype]}>({str(val).lower()})"
        else:
            quote = f"static_cast<{DTYPE_TO_CPP[proposed_dtype]}>({repr(val)})"

        return f"at::vec::Vectorized<{DTYPE_TO_CPP[proposed_dtype]}>({quote})"

    @staticmethod
    def relu(x):
        bug = config.cpp.inject_relu_bug_TESTING_ONLY
        if bug == "compile_error":
            return "compile error!"
        elif bug == "runtime_error":
            return f"{x}; throw 1"
        elif bug == "accuracy":
            return f"{x} + decltype({x})(1)"
        elif bug is None:
            return f"at::vec::clamp_min({x}, decltype({x})(0))"
        else:
            raise AssertionError(
                f"unrecognized config cpp.inject_relu_bug_TESTING_ONLY = {bug!r}"
            )

    # TODO: this seems to be dead
    @staticmethod
    def sigmoid(x):
        return f"decltype({x})(1)/(decltype({x})(1) + {x}.neg().exp())"

    @staticmethod
    def neg(x):
        return f"{x}.neg()"

    @staticmethod
    def floordiv(a, b):
        # a and b are integer type
        _t = f"decltype({a})"
        quot = f"{a} / {b}"
        rem = f"{a} % {b}"
        return f"(({a} < {_t}(0)) != ({b} < {_t}(0)) ? ({rem} != {_t}(0) ? {quot} - {_t}(1) : {quot}) : {quot})"

    @staticmethod
    def truncdiv(a, b):
        # a and b are integer type
        return f"{a} / {b}"

    @staticmethod
    def minimum(a, b):
        return f"at::vec::minimum({a}, {b})"

    @staticmethod
    def maximum(a, b):
        return f"at::vec::maximum({a}, {b})"

    @staticmethod
    def square(a):
        return f"{a} * {a}"

    @staticmethod
    def where(a, b, c):
        return f"decltype({b})::blendv({c}, {b}, {a})"

    @staticmethod
    def sign(x):
        code = BracesBuffer()
        # auto tmp5 = tmp4 < 0 ? -1 : 1;
        vec_zero = f"decltype({x})(0)"
        vec_one = f"decltype({x})(1)"
        blendv = f"decltype({x})::blendv({vec_zero}, {vec_one}, {vec_zero} < {x})"
        left = V.kernel.cse.newvar()
        code.writeline(f"auto {left} = {blendv};")

        # auto tmp6 = tmp4 == 0 ? 0 : tmp5;
        blendv = f"decltype({x})::blendv({vec_zero}, {vec_one}, {x} < {vec_zero})"
        right = V.kernel.cse.newvar()
        code.writeline(f"auto {right} = {blendv};")
        result = V.kernel.cse.newvar()
        code.writeline(f"auto {result} = {left} - {right};")
        V.kernel.compute.splice(code)
        return result

    @staticmethod
    def to_dtype(x, dtype):
        assert dtype in [
            torch.bool,
            torch.float,
            torch.bfloat16,
            torch.float16,
            torch.uint8,
        ], f"{__name__} does not support {dtype}"
        node: torch.fx.Node = V.interpreter.current_node
        assert node
        opt_ctx_x = get_opt_ctx(node.args[1])
        assert opt_ctx_x
        if opt_ctx_x.dtype in (torch.float, torch.float32) and dtype == torch.bool:
            return f"vec_convert_to_mask({x})"
        if opt_ctx_x.dtype == torch.bool and dtype in (torch.float, torch.float32):
            return f"mask_convert_to_float({x})"
        if opt_ctx_x.dtype in (torch.float, torch.float32) and dtype == torch.bfloat16:
            return f"cvt_fp32_to_bf16({x})"
        if opt_ctx_x.dtype == torch.bfloat16 and dtype in (torch.float, torch.float32):
            return f"cvt_bf16_to_fp32({x})"
        # TODO(jgong5): support conversion for other types
        # currently we only allow load/store torch.uint8 and handle conversion there
        return f"({x})"

    @staticmethod
    def log1p(x):
        bug = config.cpp.inject_log1p_bug_TESTING_ONLY
        if bug == "accuracy":
            return f"{x} + decltype({x})(1)"
        elif bug is None:
            return f"{x}.log1p()"
        else:
            raise AssertionError(
                f"unrecognized config cpp.inject_log1p_bug_TESTING_ONLY = {bug!r}"
            )

    @staticmethod
    def masked(mask, body, other):
        code = BracesBuffer()
        var = V.kernel.cse.newvar()
        code.writeline(f"auto {var} = [&]")
        with V.kernel.swap_buffers(code), code.indent():
            result = body()
            code.writeline(f"return {result};")
        code.writeline(";")
        V.kernel.compute.splice(code)

        if other == float("-inf"):
            other_code = (
                "at::vec::Vectorized<float>(-std::numeric_limits<float>::infinity())"
            )
        elif other == float("inf"):
            other_code = (
                "at::vec::Vectorized<float>(std::numeric_limits<float>::infinity())"
            )
        elif math.isnan(other):
            other_code = (
                "at::vec::Vectorized<float>(std::numeric_limits<float>::quiet_NaN())"
            )
        else:
            other_code = f"at::vec::Vectorized<float>({other!r})"
        type = f"decltype({var}())"
        float_mask = f"to_float_mask({mask})"
        return f"{type}::blendv({other_code}, {var}(), {float_mask})"

    @staticmethod
    def index_expr(expr, dtype):
        assert dtype == torch.int64
        opt_ctx: OptimizationContext = get_current_node_opt_ctx()
        assert opt_ctx
        assert opt_ctx.dtype == torch.int32
        assert opt_ctx.is_most_inner_loop_irrevelant
        return f"at::vec::Vectorized<int>(static_cast<int>({cexpr(V.kernel.rename_indexing(expr))}))"


class CppOverrides(OpOverrides):
    """Map element-wise ops to C++"""

    @staticmethod
    def mul(a, b):
        return f"decltype({a})({a} * {b})"

    @staticmethod
    def to_dtype(x, dtype):
        assert dtype in DTYPE_TO_CPP, f"{dtype} missing from {__name__}.DTYPE_TO_CPP"
        return f"static_cast<{DTYPE_TO_CPP[dtype]}>({x})"

    @staticmethod
    def to_dtype_bitcast(x, dtype):
        assert dtype in DTYPE_TO_CPP, f"{dtype} missing from {__name__}.DTYPE_TO_CPP"
        return f"reinterpret_cast<{DTYPE_TO_CPP[dtype]}&>({x})"

    @staticmethod
    def abs(x):
        return f"std::abs({x})"

    @staticmethod
    def sin(x):
        return f"std::sin({x})"

    @staticmethod
    def cos(x):
        return f"std::cos({x})"

    @staticmethod
    def neg(x):
        return f"decltype({x})(-{x})"

    @staticmethod
    def exp(x):
        # return f"Sleef_expf_u10({x})"
        return f"std::exp({x})"

    @staticmethod
    def exp2(x):
        return f"std::exp2({x})"

    @staticmethod
    def expm1(x):
        return f"std::expm1({x})"

    @staticmethod
    def erf(x):
        return f"std::erf({x})"

    @staticmethod
    def erfc(x):
        return f"std::erfc({x})"

    @staticmethod
    def erfinv(x):
        return f"calc_erfinv({x})"

    @staticmethod
    def sqrt(x):
        return f"std::sqrt({x})"

    @staticmethod
    def rsqrt(x):
        return f"1 / std::sqrt({x})"

    @staticmethod
    def log1p(x):
        bug = config.cpp.inject_log1p_bug_TESTING_ONLY
        if bug == "accuracy":
            return f"{x} + decltype({x})(1)"
        elif bug is None:
            return f"std::log1p({x})"
        else:
            raise AssertionError(
                f"unrecognized config cpp.inject_log1p_bug_TESTING_ONLY = {bug!r}"
            )

    @staticmethod
    def tan(x):
        return f"std::tan({x})"

    @staticmethod
    def tanh(x):
        return f"std::tanh({x})"

    @staticmethod
    def signbit(x):
        return f"std::signbit({x})"

    @staticmethod
    def pow(a, b):
        return f"std::pow({a}, {b})"

    @staticmethod
    def log(x):
        return f"std::log({x})"

    @staticmethod
    def round(x):
        return f"std::nearbyint({x})"

    @staticmethod
    def floor(x):
        return f"std::floor({x})"

    @staticmethod
    def floordiv(a, b):
        # a and b are integer type
        quot = f"{a} / {b}"
        rem = f"{a} % {b}"
        return f"(({a} < 0) != ({b} < 0) ? ({rem} != 0 ? {quot} - 1 : {quot}) : {quot})"

    @staticmethod
    def ceil(x):
        return f"std::ceil({x})"

    @staticmethod
    def trunc(x):
        return f"std::trunc({x})"

    @staticmethod
    def truncdiv(a, b):
        # a and b are integer type
        return f"{a} / {b}"

    @staticmethod
    def fmod(a, b):
        return f"std::fmod({a}, {b})"

    @staticmethod
    def isinf(x):
        return f"std::isinf({x})"

    @staticmethod
    def isnan(x):
        return f"std::isnan({x})"

    @staticmethod
    def lgamma(x):
        return f"std::lgamma({x})"

    @staticmethod
    def acos(x):
        return f"std::acos({x})"

    @staticmethod
    def acosh(x):
        return f"std::acosh({x})"

    @staticmethod
    def cosh(x):
        return f"std::cosh({x})"

    @staticmethod
    def sinh(x):
        return f"std::sinh({x})"

    @staticmethod
    def asin(x):
        return f"std::asin({x})"

    @staticmethod
    def asinh(x):
        return f"std::asinh({x})"

    @staticmethod
    def atan2(x, y):
        return f"std::atan2({x}, {y})"

    @staticmethod
    def atan(x):
        return f"std::atan({x})"

    @staticmethod
    def atanh(x):
        return f"std::atanh({x})"

    @staticmethod
    def copysign(x, y):
        return f"std::copysign({x}, {y})"

    @staticmethod
    def hypot(x, y):
        return f"std::hypot({x}, {y})"

    @staticmethod
    def log10(x):
        return f"std::log10({x})"

    @staticmethod
    def nextafter(x, y):
        return f"std::nextafter({x}, {y})"

    @staticmethod
    def relu(x):
        bug = config.cpp.inject_relu_bug_TESTING_ONLY
        if bug == "compile_error":
            return "compile error!"
        elif bug == "runtime_error":
            return f"{x}; throw 1"
        elif bug == "accuracy":
            return f"{x} + decltype({x})(1)"
        elif bug is None:
            return f"{x} * ({x}>0)"
        else:
            raise AssertionError(
                f"unrecognized config cpp.inject_relu_bug_TESTING_ONLY = {bug!r}"
            )

    @staticmethod
    def minimum(a, b):
        return f"min_propagate_nan({a}, {b})"

    @staticmethod
    def maximum(a, b):
        return f"max_propagate_nan({a}, {b})"

    @staticmethod
    def where(a, b, c):
        return f"{a} ? {b} : {c}"

    @staticmethod
    def mod(a, b):
        return f"mod({a}, {b})"

    @staticmethod
    def constant(val, dtype):
        if dtype in (torch.float16, torch.bfloat16):
            # Since load promotes all half-precision inputs to float, constants
            # must be promoted as well
            dtype = torch.float32

        if val == float("inf"):
            return f"std::numeric_limits<{DTYPE_TO_CPP[dtype]}>::infinity()"
        elif val == float("-inf"):
            return f"-std::numeric_limits<{DTYPE_TO_CPP[dtype]}>::infinity()"
        elif math.isnan(val):
            return f"std::numeric_limits<{DTYPE_TO_CPP[dtype]}>::quiet_NaN()"
        elif val is True or val is False:
            return ops.to_dtype(str(val).lower(), dtype)
        return ops.to_dtype(repr(val), dtype)

    @staticmethod
    def index_expr(expr, dtype):
        return ops.to_dtype(cexpr(V.kernel.rename_indexing(expr)), dtype)

    @staticmethod
    def masked(mask, body, other):
        code = BracesBuffer()

        # Write masked operation into a lambda
        body_var = V.kernel.cse.newvar()
        code.writeline(f"auto {body_var} = [&]")
        with V.kernel.swap_buffers(code), code.indent():
            result = body()
            code.writeline(f"return {result};")
        code.writeline(";")
        V.kernel.compute.splice(code)

        # Use the lambda's return type as the type of other
        type = f"decltype({body_var}())"

        if other == float("-inf"):
            other_code = f"-std::numeric_limits<{type}>::infinity()"
        elif other == float("inf"):
            other_code = f"std::numeric_limits<{type}>::infinity()"
        elif isinstance(other, bool):
            other_code = f"static_cast<{type}>({str(other).lower()})"
        elif math.isnan(other):
            other_code = f"std::numeric_limits<{type}>::quiet_NaN()"
        else:
            other_code = f"static_cast<{type}>({repr(other)})"

        return f"{mask} ? {body_var}() : {other_code}"

    @staticmethod
    def logical_and(a, b):
        return f"{a} && {b}"

    @staticmethod
    def logical_not(a):
        return f"!{a}"

    @staticmethod
    def logical_or(a, b):
        return f"{a} || {b}"

    @staticmethod
    def logical_xor(a, b):
        return f"{a} != {b}"

    @staticmethod
    def bitwise_and(a, b):
        return f"decltype({a})({a} & {b})"

    @staticmethod
    def bitwise_not(a):
        return f"decltype({a})(~{a})"

    @staticmethod
    def bitwise_or(a, b):
        return f"decltype({a})({a} | {b})"

    @staticmethod
    def bitwise_xor(a, b):
        return f"decltype({a})({a} ^ {b})"

    @staticmethod
    def bitwise_left_shift(a, b):
        return f"decltype({a})({a} << {b})"

    @staticmethod
    def bitwise_right_shift(a, b):
        return f"decltype({a})({a} >> {b})"

    @staticmethod
    def rand(seed: sympy.Expr, offset: sympy.Expr):
        return f"normalized_rand_cpu({seed}, {offset})"

    @staticmethod
    def randn(seed: sympy.Expr, offset: sympy.Expr):
        return f"randn_cpu({seed}, {offset})"

    @staticmethod
    def randint64(seed: sympy.Expr, offset: sympy.Expr, low, high):
        return f"randint64_cpu({seed}, {offset}, {low}, {high})"

    @staticmethod
    def sigmoid(x):
        return f"decltype({x})(1) / (decltype({x})(1) + std::exp(-{x}))"

    @staticmethod
    def sign(x):
        code = BracesBuffer()
        # auto tmp5 = tmp4 < 0 ? -1 : 1;
        left = V.kernel.cse.newvar()
        right = V.kernel.cse.newvar()
        result = V.kernel.cse.newvar()
        scalar_zero = f"decltype({x})(0)"
        scalar_one = f"decltype({x})(1)"
        code.writeline(f"auto {left} = {x} > 0 ? {scalar_one} : {scalar_zero};")
        code.writeline(f"auto {right} = {x} < 0 ? {scalar_one} : {scalar_zero};")
        code.writeline(f"auto {result} = {left} - {right};")
        V.kernel.compute.splice(code)
        return result


class CppKernel(Kernel):
    overrides = CppOverrides
    sexpr = cexpr
    newvar_prefix = "auto "
    suffix = ";"

    def __init__(self, args, num_threads):
        super().__init__(args)
        self.call_ranges = None
        self.ranges = None
        self.itervars = None
        self.reduction_depth = None
        self.reduction_prefix = IndentedBuffer()
        self.reduction_suffix = IndentedBuffer()
        self.reduction_var_map = {}
        self.reduction_cse = CSE(self.newvar_prefix, self.suffix, name_prefix="tmp_acc")
        self.preloads = IndentedBuffer()
        self.poststores = IndentedBuffer()
        self.num_threads = num_threads  # num_threads the kernel specialized for

    def scale_index_with_offset(
        self, index: sympy.Expr, scale=1, itervar_idx=-1, offset=0
    ):
        var = self.itervars[itervar_idx]
        replacement = {var: var * scale + offset}
        new_index = sympy_subs(index, replacement)
        return new_index

    @staticmethod
    def indirect_indexing(index_var, size, check=True):
        return sympy_symbol(str(index_var))

    def load(self, name: str, index: sympy.Expr):
        var = self.args.input(name)
        index = self.rename_indexing(index)
        line = f"{var}[{cexpr_index(index)}]"
        if V.graph.get_dtype(name) in [torch.float16]:
            line = f"static_cast<float>({line})"
        return self.cse.generate(self.loads, line)

    def store(self, name, index, value, mode=None):
        assert "buf" in name
        var = self.args.output(name)
        index = self.rename_indexing(index)
        if mode is None:
            line = f"{var}[{cexpr_index(index)}] = {value};"
        elif mode == "atomic_add":
            if not config.cpp.dynamic_threads and self.num_threads == 1:
                line = f"{var}[{cexpr_index(index)}] += {value};"
            else:
                line = f"atomic_add(&{var}[{cexpr_index(index)}], {value});"
        else:
            raise NotImplementedError(f"store mode={mode}")
        self.stores.writeline(DeferredLine(name, line))

    def reduction(self, name, dtype, src_dtype, reduction_type, index, value):
        argmax_or_argmin = reduction_type in {"argmax", "argmin"}
        tmpvar = self.reduction_cse.generate(
            self.loads, f"reduction {name} {cexpr_index(index)}", write=False
        )
        index = self.rename_indexing(index)
        self.reduction_var_map[tmpvar] = reduction_type
        if argmax_or_argmin:
            self.reduction_prefix.writelines(
                argmax_argmin_prefix(reduction_type, src_dtype, tmpvar)
            )
            compare_op = "<" if reduction_type == "argmax" else ">"
            self.stores.writelines(
                [
                    f"if ({tmpvar}.value {compare_op} {value}) {{",
                    f"    {tmpvar}.index = {self.itervars[-1]}; {tmpvar}.value = {value};",
                    "}",
                ],
            )
        else:
            if dtype in (torch.float16, torch.bfloat16):
                self.reduction_prefix.writeline(
                    f"float {tmpvar} = {reduction_init(reduction_type, dtype)};"
                )
            else:
                self.reduction_prefix.writeline(
                    f"{DTYPE_TO_CPP[dtype]} {tmpvar} = {reduction_init(reduction_type, dtype)};"
                )
            self.stores.writeline(
                f"{tmpvar} = {reduction_combine(reduction_type, tmpvar, value)};"
            )

        if name not in V.graph.removed_buffers:
            var = self.args.output(name)
            member_name = ".index" if argmax_or_argmin else ""
            self.reduction_suffix.writeline(
                DeferredLine(
                    name, f"{var}[{cexpr_index(index)}] = {tmpvar}{member_name};"
                )
            )
        self.cse.store_cache[name] = tmpvar

    def set_ranges(self, lengths, reduction_lengths):
        if self.call_ranges:
            assert self.call_ranges == tuple(lengths) + tuple(
                reduction_lengths
            ), f"{self.call_ranges} == {tuple(lengths)} + {tuple(reduction_lengths)}"
            assert self.reduction_depth == len(lengths)
        else:
            self.call_ranges = tuple(lengths) + tuple(reduction_lengths)
            self.ranges = [self.rename_indexing(x) for x in self.call_ranges]
            self.itervars = [sympy_symbol(f"i{n}") for n in range(len(self.ranges))]
            self.reduction_depth = len(lengths)
        return (
            self.itervars[: self.reduction_depth],
            self.itervars[self.reduction_depth :],
        )

    def size_hint(self):
        return V.graph.sizevars.size_hint(sympy_product(self.call_ranges))

    def codegen_loops_impl(self, loop_nest, code, worksharing):
        threads = parallel_num_threads()
        par_depth = self.decide_parallel_depth(
            self.call_ranges[: loop_nest.max_parallel_depth()], threads
        )
        with contextlib.ExitStack() as stack:
            if par_depth:
                if loop_nest.is_reduction_only():
                    # need to close the worksharing scope to define reduction vars outside it
                    worksharing.close()
                else:
                    worksharing.parallel(threads)
                loop_nest.mark_parallel(par_depth)
            elif threads > 1:
                if worksharing.single():
                    stack.enter_context(code.indent())

            def gen_kernel(kernel):
                with contextlib.ExitStack() as stack:
                    assert kernel
                    if hasattr(kernel, "codegen_inner_loops"):
                        code.splice(kernel.preloads)
                        kernel.codegen_inner_loops(code)
                        stack.enter_context(code.indent())
                    code.splice(kernel.loads)
                    code.splice(kernel.compute)
                    code.splice(kernel.stores)
                if hasattr(kernel, "codegen_inner_loops"):
                    code.splice(kernel.poststores)

            def get_reduction_code_buffer(loops, is_suffix=True):
                for loop in loops:
                    for kernel in loop.get_kernels():
                        if is_suffix:
                            return kernel.reduction_suffix
                        else:
                            return kernel.reduction_prefix
                return None

            def gen_loops(loops: List[LoopLevel], in_reduction=False):
                with contextlib.ExitStack() as stack_outer:
                    if loops:
                        loop = loops[0]
                        if loop.is_reduction() and not in_reduction:
                            reduction_prefix = get_reduction_code_buffer(
                                loops, is_suffix=False
                            )
                            if reduction_prefix:
                                stack_outer.enter_context(code.indent())
                            code.splice(reduction_prefix)
                        if loop_nest.is_reduction_only() and loop.parallel:
                            worksharing.parallel(threads)

                    for loop in loops:
                        gen_loop(loop, in_reduction)

                    if loops:
                        loop = loops[0]
                        if loop_nest.is_reduction_only() and loop.parallel:
                            worksharing.close()
                        if loop.is_reduction() and not in_reduction:
                            code.splice(
                                get_reduction_code_buffer(loops, is_suffix=True)
                            )

            def gen_loop(loop: LoopLevel, in_reduction=False):
                with contextlib.ExitStack() as stack:
                    loop_lines = loop.lines()
                    if loop_lines is None:
                        return
                    code.writelines(loop_lines)
                    stack.enter_context(code.indent())
                    # generate inner loops or loop body
                    if loop.inner:
                        gen_loops(loop.inner, loop.is_reduction())
                    else:
                        kernels = loop.get_kernels()
                        assert len(kernels) == 1
                        gen_kernel(kernels[0])

            stack.enter_context(code.indent())
            if loop_nest.root:
                gen_loops(loop_nest.root)
            else:
                gen_kernel(loop_nest.kernel)

    def codegen_loops(self, code, worksharing):
        loop_nest = LoopNestWithSplit.build(self)
        self.codegen_loops_impl(loop_nest, code, worksharing)

    def decide_parallel_depth(self, ranges, threads):
        seq = self.size_hint()
        par = 1
        depth = 0
        for expr in ranges:
            hint = V.graph.sizevars.size_hint(expr)
            if par >= 2 * threads or par == threads:
                break
            if seq // threads < config.cpp.min_chunk_size:
                # not enough work
                break
            depth += 1
            par *= hint
            seq /= hint
        # if we assume thread number is dynamic, make sure we
        # have at least one parallel scope and let OMP runtime
        # to manage the serial vs. parallel.
        if config.cpp.dynamic_threads and depth == 0 and len(ranges) > 0:
            depth = 1
        return depth

    @contextlib.contextmanager
    def write_to_suffix(self):
        prior = (self.loads, self.compute, self.stores, self.cse)
        self.loads = IndentedBuffer()
        self.compute = IndentedBuffer()
        self.stores = IndentedBuffer()
        self.cse = self.cse.clone()
        yield
        self.reduction_suffix.splice(self.loads)
        self.reduction_suffix.splice(self.compute)
        self.reduction_suffix.splice(self.stores)
        (self.loads, self.compute, self.stores, self.cse) = prior


class CppVecKernel(CppKernel):
    overrides = CppVecOverrides

    def __init__(
        self,
        args,
        num_threads,
        tiling_factor=0,
        tiling_idx=-1,
        tiling_dtype=torch.float,
    ):
        super().__init__(args, num_threads)
        assert codecache.pick_vec_isa()
        if tiling_factor == 0:
            tiling_factor = codecache.pick_vec_isa().nelements(dtype=tiling_dtype)
        self.tiling_factor = tiling_factor
        self.tiling_idx = tiling_idx
        self.reduction_omp_dec: Dict[str, str] = {}
        metrics.generated_cpp_vec_kernel_count += 1

    def load(self, name: str, index: sympy.Expr):
        opt_ctx: OptimizationContext = get_current_node_opt_ctx()
        var = self.args.input(name)
        index = self.rename_indexing(index)
        dtype = V.graph.get_dtype(name)
        tiling_var = self.itervars[self.tiling_idx]
        is_broadcast = not index.has(tiling_var)
        is_mask = dtype in [torch.bool, torch.uint8]
        non_contiguous = (
            not is_broadcast
            and stride_at(tiling_var, index) != 1
            or "tmp" in f"{index}"
        )
        var_expr = (
            f"{var}[{cexpr_index(index)}]"
            if is_broadcast
            else f"{var} + {cexpr_index(index)}"
        )
        loadbuf = "tmpbuf" if non_contiguous else var_expr
        if is_broadcast:
            if is_mask:
                loadbuf = f"flag_to_float_scalar({loadbuf})"
            line = f"at::vec::Vectorized<float>(static_cast<float>({loadbuf}))"
        elif dtype in [torch.uint8] and opt_ctx.is_load_uint8_as_float:
            line = f"at::vec::load_uint8_as_float({var_expr})"
        elif is_mask:
            line = f"flag_to_float_vec({loadbuf})"
<<<<<<< HEAD
        elif dtype in [torch.bfloat16, torch.float16]:
            if opt_ctx.is_load_bf16_as_fp32:
                line = f"load_as_float<bfloat16>({loadbuf})"
            elif opt_ctx.is_load_fp16_as_fp32:
                line = f"load_as_float<half>({loadbuf})"
            elif opt_ctx.is_bf16_mem_copy:
                line = f"at::vec::Vectorized<bfloat16>::loadu({loadbuf}, {self.tiling_factor})"
            else:
                assert opt_ctx.is_fp16_mem_copy
                line = (
                    f"at::vec::Vectorized<half>::loadu({loadbuf}, {self.tiling_factor})"
                )
=======
        elif dtype in [torch.bfloat16]:
            line = (
                f"at::vec::Vectorized<bfloat16>::loadu({loadbuf}, {self.tiling_factor})"
            )
>>>>>>> a12e7e8d
        else:
            line = f"at::vec::Vectorized<float>::loadu({loadbuf})"
        if non_contiguous:
            tmpbuftype = "float" if is_mask else f"{DTYPE_TO_CPP[dtype]}"
            tmpbufsize = f"{self.tiling_factor}"
            if dtype in [torch.bfloat16, torch.float16]:
                tmpbufsize += " * 2"
            tmpbufdeclare = f"__at_align__ {tmpbuftype} tmpbuf[{tmpbufsize}];"
            inner = sympy_symbol(f"{tiling_var}_inner")
            new_index = self.scale_index_with_offset(
                index, itervar_idx=self.tiling_idx, offset=inner
            )
            tmpbufdefine = (
                f"for (long {inner} = 0; {inner} < {self.tiling_factor}; {inner}++) "
            )
            rhs = f"{var}[{cexpr_index(new_index)}]"
            if is_mask:
                rhs = f"flag_to_float_scalar({rhs})"
            tmpbufdefine += f"tmpbuf[{inner}] = {rhs};"
            line = f"([&]() {{ {tmpbufdeclare} {tmpbufdefine} return {line}; }})()"

        return self.cse.generate(self.loads, line)

    def store(self, name, index, value, mode=None):
        assert "buf" in name
        assert mode is None
        opt_ctx: OptimizationContext = get_current_node_opt_ctx()
        var = self.args.output(name)
        index = self.rename_indexing(index)
        tiling_var = self.itervars[self.tiling_idx]
        assert index.has(tiling_var)
        var_expr = f"{var} + {cexpr_index(index)}"
        dtype = V.graph.get_dtype(name)
        non_contiguous = stride_at(tiling_var, index) != 1 or "tmp" in f"{index}"
        if non_contiguous:
            var_expr = "tmpbuf"
<<<<<<< HEAD
        if V.graph.get_dtype(name) in [torch.bfloat16, torch.float16]:
            if opt_ctx.is_store_fp32_as_bf16:
                line = f"store_from_float<bfloat16>({var_expr}, {value});"
            elif opt_ctx.is_store_fp32_as_fp16:
                line = f"store_from_float<half>({var_expr}, {value});"
            elif opt_ctx.is_bf16_mem_copy:
                line = f"{value}.store({var_expr}, {self.tiling_factor});"
            else:
                assert opt_ctx.is_fp16_mem_copy
                line = f"{value}.store({var_expr}, {self.tiling_factor});"
=======
        if V.graph.get_dtype(name) in [torch.bfloat16]:
            line = f"{value}.store({var_expr}, {self.tiling_factor});"
>>>>>>> a12e7e8d
        elif (V.graph.get_dtype(name) in [torch.uint8]) and (
            opt_ctx.is_store_float_as_uint8
        ):
            # TODO(Leslie): Optimize the implementation of store_float_as_uint8
            # * Pattern match of quantization op in the loop body.
            # * Skip the explicit saturation and clamp inside store_float_as_uint8.
            line = f"at::vec::store_float_as_uint8({value}, {var_expr});"
        else:
            line = f"{value}.store({var_expr});"
        if non_contiguous:
            inner = sympy_symbol(f"{tiling_var}_inner")
            new_index = self.scale_index_with_offset(
                index, itervar_idx=self.tiling_idx, offset=inner
            )
            tmp_bufsize = (
                f"{self.tiling_factor}*sizeof(float)/sizeof({DTYPE_TO_CPP[dtype]})"
            )
            line = (
                f"{{ __at_align__ {DTYPE_TO_CPP[dtype]} tmpbuf[{tmp_bufsize}]; {line} "
                f"for (long {inner} = 0; {inner} < {self.tiling_factor}; {inner}++) "
                f"{var}[{cexpr_index(new_index)}] = tmpbuf[{inner}]; }}"
            )
        self.stores.writeline(DeferredLine(name, line))

    def reduction(self, name, dtype, src_dtype, reduction_type, index, value):
        assert reduction_type in {"max", "min", "sum", "prod", "xor_sum"}
        assert dtype == torch.float
        assert src_dtype == torch.float

        vec_ns = "at::vec"
        vec = f"{vec_ns}::Vectorized<{DTYPE_TO_CPP[dtype]}>"

        if reduction_type not in self.reduction_omp_dec:
            vec_reduc_prefix = "#pragma omp declare reduction("
            vec_reduc_prefix += f"{RTYPE_TO_CPP[reduction_type]}:{vec}:"
            vec_reduc_prefix += "omp_out = "
            vec_reduc_prefix += reduction_combine_vec(
                reduction_type, "omp_out", "omp_in"
            )
            vec_reduc_prefix += ")"
            vec_reduc_prefix += " initializer("
            vec_reduc_prefix += "omp_priv={{"
            vec_reduc_prefix += f"{reduction_init(reduction_type, dtype)}"
            vec_reduc_prefix += "}})"
            self.reduction_omp_dec[reduction_type] = RTYPE_TO_CPP[reduction_type]
            self.reduction_prefix.writeline(vec_reduc_prefix)

        tmpvar = self.reduction_cse.generate(
            self.loads, f"reduction {name} {cexpr_index(index)}", write=False
        )
        tmpvar_vec = f"{tmpvar}_vec"

        index = self.rename_indexing(index)
        self.reduction_var_map[tmpvar_vec] = reduction_type
        self.reduction_prefix.writeline(
            f"{DTYPE_TO_CPP[dtype]} {tmpvar} = {reduction_init(reduction_type, dtype)};"
        )
        self.reduction_prefix.writeline(
            f"auto {tmpvar_vec} = at::vec::Vectorized<{DTYPE_TO_CPP[dtype]}>({tmpvar});"
        )
        self.stores.writeline(
            f"{tmpvar_vec} = {reduction_combine_vec(reduction_type, tmpvar_vec, value)};"
        )

        if self.tiling_idx >= self.reduction_depth:
            # Horizontal reduction
            reduce_all_body = (
                "{ return " + reduction_combine_vec(reduction_type, "x", "y") + "; }"
            )
            vec_reduce_all_func = f"{vec_ns}::vec_reduce_all<{DTYPE_TO_CPP[dtype]}>"
            next_value = f"{vec_reduce_all_func}([]({vec}& x, {vec}& y) {reduce_all_body}, {tmpvar_vec})"
            self.reduction_suffix.writeline(
                DeferredLine(
                    name,
                    f"{tmpvar} = {reduction_combine(reduction_type, tmpvar, next_value)};",
                )
            )

        if name not in V.graph.removed_buffers:
            var = self.args.output(name)
            out_dtype = V.graph.get_dtype(name)
            if self.tiling_idx >= self.reduction_depth:
                # Horizontal reduction
                self.reduction_suffix.writeline(
                    DeferredLine(
                        name,
                        f"{var}[{cexpr_index(index)}] = static_cast<{DTYPE_TO_CPP[out_dtype]}>({tmpvar});",
                    )
                )
            else:
                # Vertical reduction
                store_lines = [
                    DeferredLine(
                        name, f"{tmpvar_vec}.store({var} + {cexpr_index(index)});"
                    )
                ]
                if out_dtype != dtype:
                    if out_dtype == torch.bfloat16 and dtype == torch.float:
                        bf16_tmpvar_vec = f"bf16_{tmpvar_vec}"
                        store_lines = [
                            DeferredLine(
                                name,
                                f"auto {bf16_tmpvar_vec} = cvt_fp32_to_bf16({tmpvar_vec});",
                            ),
                            DeferredLine(
                                name,
                                f"{bf16_tmpvar_vec}.store({var} + {cexpr_index(index)}, {self.tiling_factor});",
                            ),
                        ]
                    else:
                        raise AssertionError(
                            f"Unsupported reduction type {reduction_type} from {dtype} to {out_dtype}"
                        )
                self.reduction_suffix.writelines(store_lines)

        self.cse.store_cache[name] = tmpvar


class CppTile2DKernel(CppVecKernel):
    """
    A vector kernel that handles the 2d tiles with the tile size defined in `tiling_factor` on
    the inner-most loop level and one of the outer loop level (`outer_tiling_idx`). When the data
    tile is accessed in a contiguous way from the outer loop axis, a transposition is applied on the
    tile to make the access contiguous from the inner-most loop axis. Then, the same vectorization
    logic from its parent `CppVecKernel` is leveraged for load/store/compute. The transposed tile load
    and store are generated into kernel.preloads and kernel.poststores buffers.

    The loop structure looks like below:
    for ...
      for i_outer ...
        for ...
          for inner_most ...
            // generated by CppTile2DKernel
            float tmp0[16*16]; at::vec::transpose_mxn<...>(tmp0, in_ptr0 + ..., ...); // into kernel.preloads
            float tmp1[16*16]; // into kernel.preloads
            for i_inner ... { // the kernel inner loop
              vectorized loads/compute/stores (e.g., load tmp0, store tmp1) // into kernel.loads/compute/stores
            }
            at::vec::transpose_mxn(out_ptr0 + ..., tmp1, ...) // into kernel.poststores
          for inner_most ... (tail)
            // generated by CppVecKernel
            ...
      for i_outer ... (tail)
        for ...
          for ...
            // generated by CppKernel
            ...
    """

    def __init__(self, args, num_threads, tiling_factor, tiling_indices, tiling_dtype):
        super().__init__(
            args, num_threads, tiling_factor, tiling_indices[1], tiling_dtype
        )
        self.tiling_indices = tiling_indices

    def inner_itervar(self):
        return sympy_symbol(f"{self.itervars[self.outer_idx]}_inner")

    def need_vec_transpose(self, index):
        return (
            stride_at(self.itervars[self.outer_idx], index) == 1
            and index.has(self.itervars[self.tiling_idx])
            and not stride_at(self.itervars[self.tiling_idx], index).has(
                self.itervars[self.tiling_idx]
            )
            and not stride_at(self.itervars[self.tiling_idx], index).has(
                self.itervars[self.outer_idx]
            )
        )

    def gen_transposed_tile_load_store(self, name, var, index, is_store):
        # transposed tile load/store outside the kernel inner loop
        dtype = V.graph.get_dtype(name)
        factor = self.tiling_factor
        src = f"{var} + {cexpr_index(index)}"
        dst = "__place_holder__"
        ld_src = f"{cexpr_index(stride_at(self.itervars[self.tiling_idx], index))}"
        ld_dst = f"{factor}"
        if is_store:
            src, dst = dst, src
            ld_src, ld_dst = ld_dst, ld_src

        need_define = True
        load_or_store = f"at::vec::transpose_mxn<{DTYPE_TO_CPP[dtype]},{factor},{factor}>({src}, {ld_src}, {dst}, {ld_dst});"
        if is_store:
            tile_var = self.cse.newvar()
        elif load_or_store not in self.cse.cache:
            tile_var = self.cse.generate(self.preloads, load_or_store, write=False)
        else:
            need_define = False
            tile_var = self.cse.cache[load_or_store]

        if need_define:
            define_line = f"{DTYPE_TO_CPP[dtype]} {tile_var}[{factor}*{factor}] __attribute__ ((aligned ({factor})));"
            self.preloads.writeline(define_line)

        load_or_store = load_or_store.replace("__place_holder__", str(tile_var))
        if is_store:
            self.poststores.writeline(DeferredLine(name, load_or_store))
        else:
            self.preloads.writeline(load_or_store)

        return tile_var

    def load(self, name: str, index: sympy.Expr):
        opt_ctx: OptimizationContext = get_current_node_opt_ctx()
        var = self.args.input(name)
        index = self.rename_indexing(index)

        inner = self.inner_itervar()
        if self.need_vec_transpose(index):
            tile_var = self.gen_transposed_tile_load_store(
                name, var, index, is_store=False
            )
            # vector load inside the kernel inner loop
            loadbuf = f"{tile_var} + {cexpr_index(inner * self.tiling_factor)}"
<<<<<<< HEAD
            if V.graph.get_dtype(name) in [torch.bfloat16, torch.float16]:
                if opt_ctx.is_load_bf16_as_fp32:
                    line = f"load_as_float<bfloat16>({loadbuf})"
                elif opt_ctx.is_load_fp16_as_fp32:
                    line = f"load_as_float<half>({loadbuf})"
                elif opt_ctx.is_bf16_mem_copy:
                    line = f"at::vec::Vectorized<bfloat16>::loadu({loadbuf}, {self.tiling_factor})"
                else:
                    assert opt_ctx.is_fp16_mem_copy
                    line = f"at::vec::Vectorized<half>::loadu({loadbuf}, {self.tiling_factor})"
=======
            if V.graph.get_dtype(name) in [torch.bfloat16]:
                line = f"at::vec::Vectorized<bfloat16>::loadu({loadbuf}, {self.tiling_factor})"
>>>>>>> a12e7e8d
            else:
                line = f"at::vec::Vectorized<float>::loadu({loadbuf})"
            return self.cse.generate(self.loads, line)
        else:
            new_index = self.scale_index_with_offset(
                index,
                itervar_idx=self.outer_idx,
                offset=inner,
            )
            return super().load(name, new_index)

    def store(self, name, index, value, mode=None):
        assert "buf" in name
        opt_ctx: OptimizationContext = get_current_node_opt_ctx()
        var = self.args.output(name)

        inner = self.inner_itervar()
        index = self.rename_indexing(index)
        assert mode is None
        if self.need_vec_transpose(index):
            tile_var = self.gen_transposed_tile_load_store(
                name, var, index, is_store=True
            )
            # vector store inside the kernel inner loop
            storebuf = f"{tile_var} + {cexpr_index(inner * self.tiling_factor)}"
<<<<<<< HEAD
            if V.graph.get_dtype(name) in [torch.bfloat16, torch.float16]:
                if opt_ctx.is_store_fp32_as_bf16:
                    line = f"store_from_float<bfloat16>({storebuf}, {value});"
                elif opt_ctx.is_store_fp32_as_fp16:
                    line = f"store_from_float<half>({storebuf}, {value});"
                elif opt_ctx.is_bf16_mem_copy:
                    line = f"{value}.store({storebuf}, {self.tiling_factor});"
                else:
                    assert opt_ctx.is_fp16_mem_copy
                    line = f"{value}.store({storebuf}, {self.tiling_factor});"
=======
            if V.graph.get_dtype(name) in [torch.bfloat16]:
                line = f"{value}.store({storebuf}, {self.tiling_factor});"
>>>>>>> a12e7e8d
            else:
                line = f"{value}.store({storebuf});"
            self.stores.writeline(DeferredLine(name, line))
        else:
            new_index = self.scale_index_with_offset(
                index,
                itervar_idx=self.outer_idx,
                offset=inner,
            )
            super().store(name, new_index, value, mode)

    def codegen_inner_loops(self, code):
        inner = self.inner_itervar()
        code.writeline(
            f"for (long {inner} = 0; {inner} < {self.tiling_factor}; {inner}++)"
        )

    def set_ranges(self, group, reduction_group):
        vars = super().set_ranges(group, reduction_group)
        # do vertical reduction as the tail loop
        self.outer_idx, self.tiling_idx = (
            self.tiling_indices
            if self.tiling_indices[1] < self.reduction_depth
            else reversed(self.tiling_indices)
        )
        return vars


class CppVecKernelChecker(CppVecKernel):
    def __init__(self, args, num_threads, tiling_factor, tiling_idx=-1):
        super().__init__(args, num_threads, tiling_factor, tiling_idx)

        # Since this kernel is only for checker but does not generate any
        # code, so we need to decrease the kernel count.
        metrics.generated_kernel_count -= 1
        metrics.generated_cpp_vec_kernel_count -= 1

        # Used to record the graph wrapper code as the wrapper_code status could be
        # changed during graph run.
        self._orig_wrapper_code = None

        self.simd_vec = True
        self.fast_vec_list = []
        for k, v in CppVecOverrides.__dict__.items():
            if isinstance(v, staticmethod):
                self.fast_vec_list.append(k)
        self.exit_stack = contextlib.ExitStack()

        # Cache all the load result
        self.load_supported_dtypes: list[torch.dtype] = [
            torch.float,
            torch.bfloat16,
            torch.float16,
            torch.bool,
            torch.uint8,
        ]
        self.store_supported_dtypes: list[torch.dtype] = [
            torch.float,
            torch.bfloat16,
            torch.float16,
            torch.uint8,
        ]
        # Cache the dtypes of the store operation. If the store is mixing dtypes, the
        # vectorization would not support it as it is hard to determine the vec dtype
        self.store_dtypes: list[torch.dtype] = []
        # The dtype is used for vectorization
        self.vec_dtype: torch.dtype = torch.float32

    def disable_vec(self, msg=None):
        if schedule_log.isEnabledFor(logging.DEBUG):
            schedule_log.debug("Disabled vectorization: %s", msg)
        self.simd_vec = False

    def could_vec(self, name: str, index: sympy.Expr):
        assert self.itervars is not None
        return len(self.itervars) > 0

    def is_mask(self, name: str, users: Dict[torch.fx.Node, None]):
        load_type = V.graph.get_dtype(name)
        if load_type == torch.bool:
            return all(user.target in ("where", "masked") for user in users.keys())
        elif load_type == torch.uint8:
            """
            If the load value is torch.uint8, then we only support the loaded
            value is as the mask.
            """
            if not all(
                user.target == "to_dtype" and user.args[-1] == torch.bool
                for user in users.keys()
            ):
                return False

            for to_dtype_node in users.keys():
                assert to_dtype_node.target == "to_dtype"
                if not all(
                    user.target in ("where", "masked")
                    for user in to_dtype_node.users.keys()
                ):
                    return False
            return True
        else:
            return False

<<<<<<< HEAD
    def can_load_bf16_or_fp16_as_fp32(self, input_node: torch.fx.Node):
        assert input_node.target in ["load", "constant"]
        load_type = (
            V.graph.get_dtype(input_node.args[1])
            if input_node.target == "load"
            else input_node.args[-1]
        )
        if load_type not in [torch.bfloat16, torch.float16]:
            return False

        if not all(
            user.target == "to_dtype" and user.args[-1] == torch.float
            for user in input_node.users
        ):
            return False

        return True

    def can_store_fp32_as_bf16_or_fp16(self, store_var: str, value_node: torch.fx.Node):
        load_type = V.graph.get_dtype(store_var)
        if load_type not in [torch.bfloat16, torch.float16]:
            return False

        if value_node.target == "to_dtype" and value_node.args[-1] == load_type:
            return True

        return False

=======
>>>>>>> a12e7e8d
    def is_load_uint8_as_float(self, name: str, users: Dict[torch.fx.Node, None]):
        """
        Check:
        1. load_type is torch.uint8
        2. has 1 user node of target to_dtype
        3. dtype of to_dtype is torch.float
        """
        load_type = V.graph.get_dtype(name)
        if load_type is not torch.uint8:
            return False
        if len(users) == 1:
            user = list(users)[0]
            if (user.target == "to_dtype") and (user.args[-1] == torch.float):
                return True
            return False
        return False

    def can_store_fp32_as_uint8(self, store_var: str, value_node: torch.fx.Node):
        """
        Check:
        1. store_type is torch.uint8
        2. value_node is of target to_dtype
        3. dtype of to_dtype node is torch.uint8
        """
        store_type = V.graph.get_dtype(store_var)
        if store_type not in [torch.uint8]:
            return False
        if value_node.target == "to_dtype" and value_node.args[-1] == torch.uint8:
            return True

        return False

    def is_load_integer_scalar_tensor(self, name: str, index: sympy.Expr):
        load_dtype = V.graph.get_dtype(name)
        buffer = V.graph.get_buffer(name)
        return (
            load_dtype in [torch.int32, torch.int64]
            and isinstance(buffer, TensorBox)
            and isinstance(buffer.data, StorageBox)
            and (len(buffer.data.layout.size) == 0)
            and (index == 0)
        )

    def load(self, name: str, index: sympy.Expr):
        with RecordOptimizationContext(__name__) as node_ctx:
            load_dtype = V.graph.get_dtype(name)
            opt_ctx: OptimizationContext = node_ctx.get_opt_ctx()
            assert opt_ctx
            opt_ctx.dtype = load_dtype
            opt_ctx.is_load_as_mask = self.is_mask(name, node_ctx.get_fx_node().users)
            opt_ctx.is_load_uint8_as_float = self.is_load_uint8_as_float(
                name, node_ctx.get_fx_node().users
            )

            var = self.cse.newvar()

            if load_dtype in [torch.bool, torch.uint8] and not (
                opt_ctx.is_load_as_mask or opt_ctx.is_load_uint8_as_float
            ):
                if not opt_ctx.is_load_as_mask:
                    self.disable_vec(f"{load_dtype} not loaded as mask")
                elif not opt_ctx.is_load_uint8_as_float:
                    self.disable_vec(f"{load_dtype} not loaded as float")
                return var

            if (
                load_dtype not in self.load_supported_dtypes
            ) and not self.is_load_integer_scalar_tensor(name, index):
                self.disable_vec(f"{load_dtype} not supported by load")
                return var

<<<<<<< HEAD
            if load_dtype in [torch.bfloat16]:
                opt_ctx.is_load_bf16_as_fp32 = self.can_load_bf16_or_fp16_as_fp32(
                    node_ctx.get_fx_node()
                )
                if not (opt_ctx.is_load_bf16_as_fp32 or opt_ctx.is_bf16_mem_copy):
                    self.disable_vec("bfloat16 not legalized as float on load")
                    return var

            if load_dtype in [torch.float16]:
                opt_ctx.is_load_fp16_as_fp32 = self.can_load_bf16_or_fp16_as_fp32(
                    node_ctx.get_fx_node()
                )
                if not (opt_ctx.is_load_fp16_as_fp32 or opt_ctx.is_fp16_mem_copy):
                    self.disable_vec("float16 not legalized as float on load")
                    return var

=======
>>>>>>> a12e7e8d
            index = self.rename_indexing(index)
            if self.simd_vec and not self.could_vec(name, index):
                self.disable_vec(f"not a loop: {index}")
            return var

    def store(self, name, index, value, mode=None):
        with RecordOptimizationContext(__name__) as node_ctx:
            store_dtype = V.graph.get_dtype(name)

            opt_ctx: OptimizationContext = node_ctx.get_opt_ctx()
            assert opt_ctx
            opt_ctx.dtype = store_dtype

            store_dtype = torch.float if store_dtype == torch.float32 else store_dtype
            self.store_dtypes.append(store_dtype)
            if store_dtype not in self.store_supported_dtypes:
                self.disable_vec(f"{store_dtype} not supported by store")
                return self.simd_vec

<<<<<<< HEAD
            if store_dtype in [torch.bfloat16]:
                value_node = node_ctx.get_fx_node().all_input_nodes[-1]
                opt_ctx.is_store_fp32_as_bf16 = self.can_store_fp32_as_bf16_or_fp16(
                    name, value_node
                )
                if not (opt_ctx.is_store_fp32_as_bf16 or opt_ctx.is_bf16_mem_copy):
                    self.disable_vec("bfloat16 not legalized as float on store")
                    return self.simd_vec
            elif store_dtype in [torch.float16]:
                value_node = node_ctx.get_fx_node().all_input_nodes[-1]
                opt_ctx.is_store_fp32_as_fp16 = self.can_store_fp32_as_bf16_or_fp16(
                    name, value_node
                )
                if not (opt_ctx.is_store_fp32_as_fp16 or opt_ctx.is_fp16_mem_copy):
                    self.disable_vec("float16 not legalized as float on store")
                    return self.simd_vec
            elif store_dtype in [torch.uint8]:
=======
            if store_dtype in [torch.uint8]:
>>>>>>> a12e7e8d
                value_node = node_ctx.get_fx_node().all_input_nodes[-1]
                opt_ctx.is_store_float_as_uint8 = self.can_store_fp32_as_uint8(
                    name, value_node
                )
                if not opt_ctx.is_store_float_as_uint8:
                    self.disable_vec("not support store float32 as uint8")
                    return self.simd_vec

            assert "buf" in name
            index = self.rename_indexing(index)

            if mode:
                self.disable_vec(f"store mode: {mode}")
                return self.simd_vec

            if self.simd_vec and not self.could_vec(name, index):
                self.disable_vec(f"not a loop: {index}")
            return self.simd_vec

    def reduction(self, name, dtype, src_dtype, reduction_type, index, value):
        if (
            dtype == torch.float
            and src_dtype == torch.float
            and reduction_type in ["max", "min", "sum", "prod", "xor_sum"]
        ):
            pass
        else:
            self.disable_vec(
                f"reduction: dtype {dtype}, src_dtype {src_dtype}, reduction_type {reduction_type}"
            )
        return self.simd_vec

    def is_supported_cmp(self, node: torch.fx.Node):
        def get_node_dtype(node):
            if type(node) == torch.fx.Node:
                opt_ctx: OptimizationContext = get_current_node_opt_ctx()
                return opt_ctx.dtype if opt_ctx else None
            else:
                return None

        def get_cmp_dtypes(node: torch.fx.Node):
            return get_node_dtype(node.args[-2]), get_node_dtype(node.args[-1])

        assert len(node.args) >= 2
        # cmp(x, y): y is a magic value like x >= 1
        if type(node.args[-1]) in [int, float]:
            return True
        # cmp(x, y): x is a magic value like 1 >= y
        if type(node.args[-2]) in [int, float]:
            return False

        left_dtype, right_dtype = get_cmp_dtypes(node)
        if left_dtype is None or right_dtype is None:
            # TODO(Eikan): To record, deduce and propagate the data type of every expression.
            return True
        else:
            return left_dtype == right_dtype

    def __exit__(self, exc_type, exc_val, exc_tb):
        assert self._orig_wrapper_code is not None
        # Restore the wrapper_code
        V.graph.wrapper_code = self._orig_wrapper_code
        self.exit_stack.__exit__(exc_type, exc_val, exc_tb)

    def __enter__(self):
        # Record the graph wrapper code. The wrapper_code status could be
        # changed during graph run. Regarding this checker, we also need to
        # run the graph but we don't expect to change any status that would
        # impact the code generation. Hence, we record the graph wrapper code
        # and replace it with a dummy wrapper_code and then restore to the
        # original one as long as the checker is finished.
        self._orig_wrapper_code = V.graph.wrapper_code
        V.graph.wrapper_code = WrapperCodeGen()

        class VecCheckerProxy:
            bin_cmp_ops = ["eq", "ne", "le", "ge", "lt", "gt"]

            @staticmethod
            def _bin_cmp_op(x, y):
                current_node: torch.fx.Node = V.interpreter.current_node
                if not self.is_supported_cmp(current_node):
                    self.disable_vec(f"binary comparison op: {current_node}")
                return self.simd_vec

            @staticmethod
            def __getattr__(name):
                def inner(*args, **kwargs):
                    if name in VecCheckerProxy.bin_cmp_ops:
                        return VecCheckerProxy._bin_cmp_op(args, kwargs)

                    if name not in self.fast_vec_list:
                        self.disable_vec(f"op: {name}")
                    return self.simd_vec

                return inner

            @staticmethod
            def load(name: str, index: sympy.Expr):
                return self.load(name, index)

            @staticmethod
            def store(name, index, value, mode=None):
                return self.store(name, index, value, mode=mode)

            @staticmethod
            def reduction(name, dtype, src_dtype, reduction_type, index, value):
                return self.reduction(
                    name, dtype, src_dtype, reduction_type, index, value
                )

            @staticmethod
            def constant(val, dtype):
                with RecordOptimizationContext(__name__) as node_ctx:
                    opt_ctx: OptimizationContext = node_ctx.get_opt_ctx()
                    assert opt_ctx
                    opt_ctx.dtype = dtype
                    i32_iinfo = numpy.iinfo(numpy.int32)
                    if (
                        dtype == torch.int64
                        and val <= i32_iinfo.max
                        and val >= i32_iinfo.min
                    ):
                        opt_ctx.dtype = torch.int32

                    f32_iinfo = numpy.finfo(numpy.float32)
                    if dtype == torch.double:
                        if (
                            (val <= f32_iinfo.max and val >= f32_iinfo.min)
                            or (val == numpy.inf)
                            or (val == -numpy.inf)
                        ):
                            opt_ctx.dtype = torch.float32

                    supported_dtypes = [
                        torch.float32,
                        torch.int32,
                        torch.bfloat16,
                        torch.float16,
                    ]

                    if opt_ctx.dtype not in supported_dtypes or (
                        opt_ctx.dtype == torch.int32
                        and not all(
                            user.target in VecCheckerProxy.bin_cmp_ops
                            for user in node_ctx.current_node.users
                        )
                    ):
                        self.disable_vec(f"constant dtype: {opt_ctx.dtype}")
<<<<<<< HEAD

                    if opt_ctx.dtype in [torch.bfloat16]:
                        if self.can_load_bf16_or_fp16_as_fp32(node_ctx.get_fx_node()):
                            opt_ctx.is_load_bf16_as_fp32 = True
                            opt_ctx.dtype = torch.float
                        elif not opt_ctx.is_bf16_mem_copy:
                            self.disable_vec(
                                "bfloat16 not legalized as float in constant"
                            )
                    if opt_ctx.dtype in [torch.float16]:
                        if self.can_load_bf16_or_fp16_as_fp32(node_ctx.get_fx_node()):
                            opt_ctx.is_load_fp16_as_fp32 = True
                            opt_ctx.dtype = torch.float
                        elif not opt_ctx.is_fp16_mem_copy:
                            self.disable_vec(
                                "float16 not legalized as float in constant"
                            )

=======
>>>>>>> a12e7e8d
                    return val

            @staticmethod
            def index_expr(expr, dtype):
                assert len(self.ranges) == len(self.itervars)
                if not len(self.ranges) or not all(
                    not isinstance(range, sympy.Expr) or sympy.simplify(range).is_number
                    for range in self.ranges
                ):
                    # if the range value is sympy.Expr, we might could not deduce the accurate loop interval.
                    self.disable_vec(f"index_expr: {expr}, dtype {dtype}")
                    return self.cse.newvar()

                def can_use_int32():
                    free_symbols = list(expr.free_symbols)
                    vars_ranges = {
                        k: ValueRanges(0, v)
                        for k, v in zip(self.itervars, self.ranges)
                        if k in free_symbols
                    }
                    if not vars_ranges or len(vars_ranges) != len(free_symbols):
                        i32_iinfo = numpy.iinfo(numpy.int32)
                        return (
                            expr.is_number
                            and expr <= i32_iinfo.max
                            and expr >= i32_iinfo.min
                        )
                    expr_ranges = get_expr_range(expr, vars_ranges)
                    if math.isinf(expr_ranges.lower) or math.isinf(expr_ranges.upper):
                        return False
                    return range_expressable_in_32_bits(
                        ValueRanges(int(expr_ranges.lower), int(expr_ranges.upper))
                    )

                with RecordOptimizationContext(__name__) as node_ctx:
                    assert len(self.ranges) == len(self.itervars)
                    opt_ctx: OptimizationContext = node_ctx.get_opt_ctx()
                    assert opt_ctx
                    if (
                        dtype == torch.int64
                        and can_use_int32()
                        and all(
                            user.target in VecCheckerProxy.bin_cmp_ops
                            for user in node_ctx.current_node.users
                        )
                    ):
                        opt_ctx.dtype = torch.int32
                    else:
                        opt_ctx.dtype = dtype
                        self.disable_vec(f"index_expr: {expr}, dtype {dtype}")

                    tiling_var = self.itervars[self.tiling_idx]
                    tiling_var_irrelevant = not expr.has(tiling_var)
                    if not tiling_var_irrelevant:
                        self.disable_vec(
                            f"index_expr (tiling var relevant): {expr}, dtype {dtype}"
                        )
                    opt_ctx.is_most_inner_loop_irrevelant = tiling_var_irrelevant
                    tmp_var = self.cse.newvar()
                    return tmp_var

            @staticmethod
            def indirect_indexing(index_var, size, check=True):
                return sympy_symbol(str(index_var))

            @staticmethod
            def masked(mask, body, other):
                body()
                return self.cse.newvar()

            @staticmethod
            def to_dtype(x, dtype):
                with RecordOptimizationContext(__name__) as node_ctx:
                    opt_ctx: OptimizationContext = node_ctx.get_opt_ctx()
                    assert opt_ctx
                    opt_ctx.dtype = dtype

                    cur_node = node_ctx.get_fx_node()
                    input_value: torch.fx.Node = cur_node.all_input_nodes[1]
                    if dtype == torch.float:
                        if input_value.target in ["load", "constant"]:
                            # Support masked_load for BF16. Because the legalization will
                            # insert to_dtype to convert the BF16 input to FP32.
                            dtype = (
                                V.graph.get_dtype(input_value.args[1])
                                if input_value.target == "load"
                                else input_value.args[-1]
                            )
<<<<<<< HEAD
                            if dtype in [torch.bfloat16]:
                                opt_ctx.is_load_bf16_as_fp32 = True
                            elif dtype in [torch.float16]:
                                opt_ctx.is_load_fp16_as_fp32 = True
                            elif (dtype == torch.uint8) and (
=======
                            if (dtype == torch.uint8) and (
>>>>>>> a12e7e8d
                                input_value.target == "load"
                            ):
                                # 1. doing uint8 to float.
                                # 2. the previous node of uint8 to float is load.
                                opt_ctx.is_load_uint8_as_float = True
                            elif dtype in [torch.bfloat16, torch.float]:
                                pass
                            elif (
                                dtype in [torch.int32, torch.int64]
                                and input_value.target == "load"
                            ):
                                buffer = V.graph.get_buffer(input_value.args[1])
                                # Check if load of a scalar tensor of integer
                                if not (
                                    isinstance(buffer, TensorBox)
                                    and isinstance(buffer.data, StorageBox)
                                    and len(buffer.data.layout.size) == 0
                                ):
                                    self.disable_vec(f"to_dtype: dtype {dtype}")
                            else:
                                self.disable_vec(f"to_dtype: dtype {dtype}")
                    elif dtype in [torch.bfloat16, torch.float16]:
                        if not all(usr.target == "store" for usr in cur_node.users):
                            self.disable_vec(
                                "to_dtype: bfloat16/float16 expecting users are all stores"
                            )
                            return x

                        store_names = [usr.args[1] for usr in cur_node.users]
                        if not all(
                            V.graph.get_dtype(name) in [dtype] for name in store_names
                        ):
                            self.disable_vec(
                                "to_dtype: expecting all stores into bfloat16 or float16"
                            )
                            return x
                    elif dtype == torch.bool:
                        pass
                    elif dtype == torch.uint8:
                        opt_ctx.is_store_float_as_uint8 = all(
                            usr.target in ["store"] for usr in cur_node.users
                        )
                        if not opt_ctx.is_store_float_as_uint8:
                            self.disable_vec(f"to_dtype: dtype {dtype}")
                    else:
                        self.disable_vec(f"to_dtype: dtype {dtype}")
                    return x

        self.exit_stack.enter_context(V.set_ops_handler(VecCheckerProxy()))
        self.exit_stack.enter_context(V.set_kernel_handler(self))
        return self


class CppKernelProxy(CppKernel):
    def __init__(self, kernel_group):
        super().__init__(kernel_group.args, kernel_group.ws.num_threads)
        self.kernel_group = kernel_group
        self.loop_nest = None
        self.call_ranges = None
        self.picked_vec_isa: codecache.VecISA = codecache.pick_vec_isa()

    def data_type_propagation(self, nodes):
        for _node in nodes:
            assert isinstance(_node, SchedulerNode)
            DataTypePropagation.propagate_scheduler_node(_node)

    # Check if all the nodes of a given fx graph can support BF16
    def is_bf16_scheduler(self, scheduler_node: SchedulerNode):
        if not isinstance(scheduler_node._body, ir.LoopBody):
            return True

        scheduler_node.is_bf16 = False

        # Propagate the dtype to check if all the fx node is bf16
        DataTypePropagation.propagate_scheduler_node(scheduler_node)

        sub_blocks = [scheduler_node._body.root_block] + list(
            scheduler_node._body.subblocks.values()
        )
        for sub_block in sub_blocks:
            for _node in sub_block.graph.nodes:
                # TODO(Eikan): Regarding get_index and index_expr, we should conclude the
                # the data type as well.
                if _node.op == "placeholder" or _node.target in (
                    "get_index",
                    "index_expr",
                ):
                    continue

                # Fast path if all operations can support bf16 without converting to fp32
                if _node.target not in [
                    "load",
                    "constant",
                    "store",
                    "abs",
                    "neg",
                    "output",
                ]:
                    return False

                if hasattr(_node, "meta") and _node.meta:
                    assert OptimizationContext.key in _node.meta
                    opt_ctx: OptimizationContext = _node.meta[OptimizationContext.key]
                    if not opt_ctx.dtype or opt_ctx.dtype is not torch.bfloat16:
                        return False
                else:
                    return False

        scheduler_node.is_bf16 = True
        return True

    def legalize_bf16_and_fp16(self, nodes):
        def add_to_dtype(sub_graph: torch.fx.Graph):
<<<<<<< HEAD
            def is_bf16_or_fp16_mem_copy(node: torch.fx.Node):
                if node.target in ["load", "constant"]:
                    bf16_mem_copy = all(
                        usr.target == "store"
                        and V.graph.get_dtype(usr.args[1]) == torch.bfloat16
                        for usr in node.users
                    )
                    fp16_mem_copy = all(
                        usr.target == "store"
                        and V.graph.get_dtype(usr.args[1]) == torch.float16
                        for usr in node.users
                    )
                elif node.target == "store":
                    stored_node = node.args[3]
                    bf16_mem_copy, fp16_mem_copy = is_bf16_or_fp16_mem_copy(stored_node)
                else:
                    bf16_mem_copy = False
                    fp16_mem_copy = False
                if bf16_mem_copy or fp16_mem_copy:
                    opt_ctx = OptimizationContext()
                    opt_ctx.is_bf16_mem_copy = bf16_mem_copy
                    opt_ctx.is_fp16_mem_copy = fp16_mem_copy
                    node.meta[OptimizationContext.key] = opt_ctx
                return bf16_mem_copy, fp16_mem_copy

            for node in sub_graph.nodes:
                _node: torch.fx.Node = node
                if _node.target in ["load", "constant"]:
                    assert len(_node.args) == 3
                    bf16_mem_copy, fp16_mem_copy = is_bf16_or_fp16_mem_copy(node)
                    if bf16_mem_copy or fp16_mem_copy:
                        continue
                    ops = _node.args[0]
                    # If the node is constant, the last arg is dtype
                    load_dtype = (
                        V.graph.get_dtype(_node.args[1])
                        if _node.target == "load"
                        else _node.args[-1]
                    )

                    if load_dtype in [torch.bfloat16, torch.float16]:
                        with sub_graph.inserting_after(_node):
                            to_type_node = sub_graph.call_method(
                                "to_dtype", args=(ops, _node, torch.float)
                            )
                            to_type_node_args = to_type_node.args
                            _node.replace_all_uses_with(to_type_node)
                            to_type_node.args = to_type_node_args
                            metrics.cpp_to_dtype_count += 1
                elif _node.target == "store":
                    bf16_mem_copy, fp16_mem_copy = is_bf16_or_fp16_mem_copy(node)
                    if bf16_mem_copy or fp16_mem_copy:
                        continue
                    ops, store_var, _, value_var, _ = _node.args
                    store_dtype = V.graph.get_dtype(store_var)
                    if store_dtype in [torch.bfloat16, torch.float16]:
                        with sub_graph.inserting_before(_node):
                            to_type_node = sub_graph.call_method(
                                "to_dtype", args=(ops, value_var, store_dtype)
                            )
                            _node.replace_input_with(value_var, to_type_node)
                            metrics.cpp_to_dtype_count += 1
=======
            def is_bf16_load_or_constant(node: torch.fx.Node):
                if node.target not in ["load", "constant"]:
                    return False
                assert len(node.args) == 3
                # If the node is constant, the last arg is dtype
                load_dtype = (
                    V.graph.get_dtype(node.args[1])
                    if node.target == "load"
                    else node.args[-1]
                )
                return load_dtype == torch.bfloat16

            def is_bf16_store(node: torch.fx.Node):
                if node.target != "store":
                    return False
                _, store_var, _, _, _ = node.args
                store_dtype = V.graph.get_dtype(store_var)
                return store_dtype == torch.bfloat16

            sub_graph_nodes = list(sub_graph.nodes)
            to_bf16_legalized_nodes = []
            for _node in sub_graph_nodes:
                if is_bf16_load_or_constant(_node):
                    ops = _node.args[0]
                    with sub_graph.inserting_after(_node):
                        to_type_node = sub_graph.call_method(
                            "to_dtype", args=(ops, _node, torch.float)
                        )
                        to_type_node_args = to_type_node.args
                        _node.replace_all_uses_with(to_type_node)
                        to_type_node.args = to_type_node_args
                        metrics.cpp_to_dtype_count += 1
                elif is_bf16_store(_node):
                    ops, _, _, value_var, _ = _node.args
                    with sub_graph.inserting_before(_node):
                        to_type_node = sub_graph.call_method(
                            "to_dtype", args=(ops, value_var, torch.bfloat16)
                        )
                        _node.replace_input_with(value_var, to_type_node)
                        metrics.cpp_to_dtype_count += 1
>>>>>>> a12e7e8d
                elif _node.target == "reduction":
                    (
                        ops,
                        name,
                        dtype,
                        src_dtype,
                        reduction_type,
                        index,
                        value,
                    ) = _node.args
                    if src_dtype in [torch.bfloat16, torch.float16]:
                        # Since we always convert the load/store value to float if the tensor is bfloat16/float16.
                        # Therefore, the reduction should never work with bfloat16/float16 value. Hence, we update
                        # the bfloat16/float16 reduction by
                        #     1) updating the src_dtype to float
                        # and 2) updating the dtype to float if it is bfloat16/float16.
                        assert dtype in [
                            torch.float,
                            torch.bfloat16,
                            torch.float16,
                            torch.int64,
                        ]
                        _node.args = (
                            ops,
                            name,
                            torch.float
                            if dtype in [torch.bfloat16, torch.float16]
                            else dtype,
                            torch.float,
                            reduction_type,
                            index,
                            value,
                        )
                elif _node.target == "to_dtype" and _node.args[-1] in [
                    torch.bfloat16,
                    torch.float16,
                ]:
                    (ops, x, _) = _node.args
<<<<<<< HEAD
                    from_load = _node.all_input_nodes[-1].target == "load"
                    to_store = all(usr.target == "store" for usr in _node.users)
                    # The legalization always loads the BF16/FP16 tensor as FP32 for computation and converts
                    # back to BF16/FP16 after the computation. Hence, there should be no computation w/ BF16/FP16.
                    # Therefore, we update the to_dtype by replacing the bf16/fp16 dtype with fp32.
                    if not (from_load or to_store):
                        _node.args = (ops, x, torch.float)
=======
                    # The legalization always loads the BF16 tensor as FP32 for computation and converts
                    # back to BF16 after the computation. Hence, there should be no computation w/ BF16.
                    # Therefore, we update the to_dtype by replacing the bf16 dtype with fp32.
                    # Save the legalized to_dtype node for the elimination(eliminate_to_dtype step):
                    #  1) Eliminate the redundant to_dtype node if we have a pattern as follows:
                    #     graph():
                    #       %bf16_legalized = call_method[target=to_dtype](args = (%ops, %input, torch.float))
                    #       %to_dtype2 = call_method[target=to_dtype](args = (%ops, %bf16_legalized, torch.bfloat16))
                    # Regarding the first to_dtype, it is redundant because the second to_type also converts to the torch.bfloat16.
                    # Hence, we remove the first to_type.
                    to_bf16_legalized_nodes.append(_node)
                    _node.args = (ops, x, torch.float)
>>>>>>> a12e7e8d
                else:
                    pass

            def eliminate_to_dtype(sub_graph: torch.fx.Graph):
                def _eliminate_duplicate_to_node(sub_graph: torch.fx.Graph):
                    # Eliminate the redundant to_dtype node. Let's consider a pattern as follows:
                    #   graph():
                    #     %to_dtype1 = call_method[target=to_dtype](args = (%ops, %input, torch.float), kwargs = {})
                    #     %to_dtype2 = call_method[target=to_dtype](args = (%ops, %to_dtype1, torch.float), kwargs = {})
                    # Regarding the first to_dtype, it is redundant because the second to_type also converts to the
                    # torch.float. Hence, we remove the first to_type
                    def _used_by_to(to_node: torch.fx.Node):
                        return all(usr.target == "to_dtype" for usr in to_node.users)

                    all_to_nodes = [
                        node for node in sub_graph.nodes if node.target == "to_dtype"
                    ]
                    all_to_nodes_and_users = [
                        {node: node.users} for node in all_to_nodes if _used_by_to(node)
                    ]
                    for node_users in all_to_nodes_and_users:
                        for node, users in node_users.items():
                            if node in sub_graph.nodes and (
                                all(usr.args[-1] == node.args[-1] for usr in users)
                                or (
                                    node in to_bf16_legalized_nodes
                                    and all(
                                        usr.args[-1] == torch.bfloat16 for usr in users
                                    )
                                )
                            ):
                                val_node = node.all_input_nodes[-1]
                                node.replace_all_uses_with(val_node)
                                sub_graph.erase_node(node)

                    # For debug mode, the graph of LoopBody will attach a new GraphModule as
                    # owning_module for debugging while the release mode will not. The lint will
                    # check whether the graph has owning_module to decide if it needs to check
                    # call_module. LoopBody might contain get_index as a module call. But it
                    # is just a function. Hence, it cannot pass the lint check for debug mode.
                    # We bypass the check if the owning_module is None. Eventually, we should call
                    # get_index via call_function but not call_module.
                    if sub_graph.owning_module is None:
                        sub_graph.lint()

                _eliminate_duplicate_to_node(sub_graph)

            eliminate_to_dtype(sub_graph)

        def _legalize_bf16_and_fp16(loop_body: ir.LoopBody):
            sub_blocks = [loop_body.root_block] + list(loop_body.subblocks.values())
            for sub_block in sub_blocks:
                add_to_dtype(sub_block.graph)

        if all(
            isinstance(_node, SchedulerNode) and self.is_bf16_scheduler(_node)
            for _node in nodes
        ):
            # Mark the load node to load bf16
            for _node in nodes:
                sub_blocks = [_node._body.root_block] + list(
                    _node._body.subblocks.values()
                )
                for sub_block in sub_blocks:
                    for fx_node in sub_block.graph.nodes:
                        if fx_node.target in ["load", "constant", "store"]:
                            assert fx_node.meta
                            assert OptimizationContext.key in fx_node.meta
                            opt_ctx: OptimizationContext = fx_node.meta[
                                OptimizationContext.key
                            ]
                            assert opt_ctx.dtype is torch.bfloat16

            # Bypass the legalization as the kernel can run with bf16 directly
            return

        for _node in nodes:
            assert isinstance(_node, SchedulerNode)
            assert isinstance(_node._body, ir.LoopBody)
            node: SchedulerNode = _node

            def is_memory_copy_scheduler_node(node: SchedulerNode):
                op_counts = node.read_writes.op_counts
                return (
                    len(op_counts) == 2 and "load" in op_counts and "store" in op_counts
                )

            should_legalize = not is_memory_copy_scheduler_node(node)
            if should_legalize:
                body: ir.LoopBody = node._body
                _legalize_bf16_and_fp16(body)

    def codegen_nodes(self, nodes):
        # Legalize BF16 node by adding to_dtype explicitly
        self.legalize_bf16_and_fp16(nodes)
        self.data_type_propagation(nodes)

        vec_dtype = (
            torch.bfloat16
            if all(hasattr(_node, "is_bf16") and _node.is_bf16 for _node in nodes)
            else torch.float
        )

        kernel_group = self.kernel_group
        _, (group, reduction_group) = max(
            nodes, key=lambda x: int(x.is_reduction())
        ).group

        self.set_ranges(group, reduction_group)

        def codegen_kernel(cls, *args):
            with kernel_group.new_kernel(cls, *args) as kernel:
                run(kernel)

                # Ugly hack to maintain the metrics kernel count since
                # we only count in CppKernelProxy, not those contained in it
                metrics.generated_kernel_count -= 1

                return kernel

        def run(kernel):
            vars, reduction_vars = kernel.set_ranges(group, reduction_group)
            in_suffix = False
            for node in nodes:
                if node.group[1] in [
                    (group, reduction_group),
                    (group + reduction_group, ()),
                ]:
                    assert not in_suffix
                    node.run(vars, reduction_vars)
                else:
                    in_suffix = True
                    assert node.group[1] == (
                        group,
                        (),
                    ), f"unexpected group: {node.group[1]} != {group}, {reduction_group}"
                    # we can fuse in some extra pointwise into the suffix
                    with kernel.write_to_suffix():
                        node.run(vars, ())

        scalar_kernel = codegen_kernel(CppKernel)
        self.loop_nest = LoopNestWithSplit.build(scalar_kernel)

        if not self.picked_vec_isa:
            return

        def select_tiling_indices():
            all_index = []
            for node in nodes:
                rw = dependencies.extract_read_writes(node._body, *node._sizes)
                all_index += [dep.index for dep in itertools.chain(rw.reads, rw.writes)]
            contig_vars = set()
            contig_vars_list = []
            non_contig_stride_const = set()
            non_contig_stride_other = set()
            for index in all_index:
                for var in index.free_symbols:
                    if not re.search(r"^d\d+$", var.name):
                        continue
                    stride = stride_at(var, index)
                    if stride == 1:
                        contig_vars.add(int(var.name[1:]))
                        contig_vars_list.append(int(var.name[1:]))
                    elif all(s.name.startswith("s") for s in stride.free_symbols):
                        non_contig_stride_const.add(int(var.name[1:]))
                    else:
                        non_contig_stride_other.add(int(var.name[1:]))
            contig_only = (
                contig_vars - non_contig_stride_const - non_contig_stride_other
            )
            if len(contig_vars) == 0:
                # no contiguous vars
                return [len(self.itervars) - 1]
            if contig_only:
                return sorted(contig_only)[-1:]
            contig_and_const_stride = (
                contig_vars & non_contig_stride_const
            ) - non_contig_stride_other
            contig_vars_sorted = sorted(contig_vars)
            if (
                len(contig_vars_sorted) == 2
                and contig_vars_sorted[-1] in contig_and_const_stride
                and contig_vars_sorted[-1] == len(self.itervars) - 1
            ):
                return contig_vars_sorted
            return sorted(contig_vars_sorted, key=lambda i: contig_vars_list.count(i))[
                -1:
            ]

        def select_tiling(dtype: torch.dtype = torch.float):
            # TODO(jgong5): support alternative tiling factors and data types
            tiling_factor = self.picked_vec_isa.nelements(dtype=dtype)
            tiling_indices = select_tiling_indices()
            if tiling_indices:
                with CppVecKernelChecker(
                    deepcopy(self.kernel_group.args),
                    parallel_num_threads(),
                    tiling_factor,
                    tiling_indices[-1],
                ) as vec_checker:
                    run(vec_checker)
                if vec_checker.simd_vec:
                    if len(tiling_indices) == 1:
                        return [tiling_factor], tiling_indices
                    if len(tiling_indices) == 2:
                        return [tiling_factor, tiling_factor], tiling_indices
            return [], []

        # Kernels share the same global contexts like V.graph.wrapper_code, V.kernel.args.
        # But the generated scalar kernel has updated these global contexts. Hence, the other kernels
        # should not do this again to avoid context conflict. By now, we only control the
        # config.inplace_buffers. In the future, we could maintain more contexts.
        with torch._inductor.config.patch(inplace_buffers=False):
            tiling_factors, tiling_indices = select_tiling(vec_dtype)
            assert len(tiling_factors) == len(tiling_indices)
            if len(tiling_indices) == 1:
                main_loop, tail_loop = self.loop_nest.split_with_tiling(
                    tiling_indices[0], factor=tiling_factors[0]
                )
                main_loop.set_kernel(
                    codegen_kernel(
                        CppVecKernel, tiling_factors[0], tiling_indices[0], vec_dtype
                    )
                )
                tail_loop.set_kernel(scalar_kernel)
                main_loop.simd_vec = True
                tail_loop.simd_omp = True
                # We chop the loop into two cubes by the nelements - main loop and tail loop.
                # Regarding the main loop, it is straightforward that it could be vectorized with
                # nelements. But for the tail loop, it still could be vectorized. For example,
                # if the nelements is 8(256bits), then the tail loop still could be vectorized
                # as 4(128bits).
                tail_loop.simd_nelements = tiling_factors[0] // 2
            elif len(tiling_indices) == 2:
                assert (
                    tiling_indices[1] == len(self.itervars) - 1
                    and tiling_factors[0] == tiling_factors[1]
                )
                outer_main_loop, outer_tail_loop = self.loop_nest.split_with_tiling(
                    tiling_indices[0], factor=tiling_factors[0]
                )
                outer_tail_loop.set_kernel(scalar_kernel)
                inner_main_loop, inner_tail_loop = outer_main_loop.split_with_tiling(
                    tiling_indices[1] - tiling_indices[0], factor=tiling_factors[0]
                )
                inner_main_loop.set_kernel(
                    codegen_kernel(
                        CppTile2DKernel, tiling_factors[0], tiling_indices, vec_dtype
                    )
                )
                inner_tail_loop.set_kernel(
                    codegen_kernel(
                        CppVecKernel, tiling_factors[0], tiling_indices[0], vec_dtype
                    )
                )

    def codegen_loops(self, code, worksharing):
        self.codegen_loops_impl(self.loop_nest, code, worksharing)


class CppScheduling:
    def __init__(self, scheduler):
        self.scheduler = scheduler
        self.get_kernel_group()

    def group_fn(self, sizes):
        return tuple(tuple(map(V.graph.sizevars.simplify, s)) for s in sizes)

    def get_kernel_group(self):
        from .wrapper import CppWrapperCodeGen

        if isinstance(V.graph.wrapper_code, CppWrapperCodeGen):
            self.kernel_group = CppWrapperKernelGroup()
        else:
            self.kernel_group = KernelGroup()

    def _can_fuse_horizontal_impl(self, node1, node2):
        _, (vars1, reduce1) = node1.group
        _, (vars2, reduce2) = node2.group
        if vars1 == vars2 and reduce1 == reduce2:
            return True
        if reduce1 == () and vars1 == vars2 + reduce2:
            return True
        # TODO(jansel): allow fusion pointwise (vars1, ()) suffix?
        return False

    def can_fuse_horizontal(self, node1, node2):
        if (
            len(node1.get_nodes()) + len(node2.get_nodes())
            > config.cpp.max_horizontal_fusion_size
        ):
            return False

        return self._can_fuse_horizontal_impl(node1, node2)

    def can_fuse_vertical(self, node1, node2):
        return self._can_fuse_horizontal_impl(node1, node2) and not node1.is_reduction()

    def codegen_nodes(self, nodes):
        """
        Turn an set of pre-fused nodes into a C++ kernel.
        """
        kernel_group = self.kernel_group

        cpp_kernel_proxy = CppKernelProxy(kernel_group)
        cpp_kernel_proxy.codegen_nodes(nodes)

        kernel_group.finalize_kernel(cpp_kernel_proxy, nodes)

    def codegen_sync(self):
        pass

    def flush(self):
        self.kernel_group.codegen_define_and_call(V.graph.wrapper_code)
        self.get_kernel_group()


class KernelGroup:
    def __init__(self):
        super().__init__()
        self.args = KernelArgs()
        self.loops_code = BracesBuffer()
        self.ws = WorkSharing(self.loops_code)
        self.stack = contextlib.ExitStack()
        self.stack.enter_context(self.ws)
        self.scheduled_nodes = []

    def new_kernel(self, cls, *args):
        return cls(self.args, parallel_num_threads(), *args)

    def finalize_kernel(self, new_kernel, nodes):
        self.scheduled_nodes += nodes
        code = self.loops_code
        ws = self.ws
        new_kernel.codegen_loops(code, ws)

    def codegen_define_and_call(self, wrapper):
        self.stack.close()
        if not self.scheduled_nodes:
            return

        fused_name = (
            get_fused_kernel_name(self.scheduled_nodes, config.cpp.descriptive_names)
            if config.cpp.descriptive_names
            else ""
        )
        kernel_name = "_".join(["cpp", fused_name, wrapper.next_kernel_suffix()])
        arg_defs, call_args, arg_types = self.args.cpp_argdefs()
        arg_defs = ",\n".ljust(25).join(arg_defs)
        arg_types = ",".join(arg_types)
        code = BracesBuffer()
        # TODO: support kernel profile on other platforms
        enable_kernel_profile = (
            config.cpp.enable_kernel_profile and sys.platform == "linux"
        )
        if enable_kernel_profile:
            code.writelines(["#include <ATen/record_function.h>"])
        kernel_decl_name = kernel_name if V.graph.cpp_wrapper else "kernel"
        code.writeline(cpp_prefix())

        code.writeline(f'extern "C" void {kernel_decl_name}({arg_defs})')
        with code.indent():
            if enable_kernel_profile:
                graph_id = V.graph.graph_id
                prefix = "graph_" + str(graph_id) + "_" if graph_id is not None else ""
                code.writelines(
                    [
                        f'RECORD_FUNCTION("{prefix + kernel_name}", c10::ArrayRef<c10::IValue>({{}}));'
                    ]
                )
            for old, new in self.args.aliases():
                code.writeline(f"auto {old} = {new};")
            code.splice(self.loops_code)

        codecache_def = IndentedBuffer()
        if not V.graph.cpp_wrapper:
            codecache_def.writeline("async_compile.cpp('''")
        codecache_def.splice(code)
        if not V.graph.cpp_wrapper:
            codecache_def.writeline("''')")

        codecache_str = codecache_def.getvalue()
        # TODO(voz): Ostensibly, we should not need this. But there are cases where C++ codegen does
        # not use BracesBuffer, so we have no good indicator of a C++ buffer atm.
        codecache_str = codecache_str.replace("#pragma CMT", "//")
        wrapper.define_kernel(kernel_name, codecache_str, cuda=False)
        # generate the code to call this
        wrapper.generate_kernel_call(kernel_name, call_args, cuda=False)


class CppWrapperKernelGroup(KernelGroup):
    def __init__(self):
        super().__init__()
        self.args = CppWrapperKernelArgs()


class WorkSharing:
    def __init__(self, code):
        self.code = code
        self.in_parallel = False
        self.num_threads = None
        self.stack = contextlib.ExitStack()

    def parallel(self, threads):
        if self.in_parallel and threads != self.num_threads:
            # wrong number of threads
            self.close()
        if not self.in_parallel:
            self.num_threads = threads
            self.in_parallel = True
            if config.cpp.dynamic_threads:
                self.code.writeline("#pragma omp parallel")
            else:
                self.code.writeline(f"#pragma omp parallel num_threads({threads})")
            self.stack.enter_context(self.code.indent())

    def single(self):
        if self.in_parallel:
            self.code.writeline("#pragma omp single")
        return self.in_parallel

    def close(self):
        self.stack.close()
        self.in_parallel = False

    def __enter__(self):
        self.stack.__enter__()
        return self

    def __exit__(self, exc_type, exc_val, exc_tb):
        self.stack.__exit__(exc_type, exc_val, exc_tb)


@dataclasses.dataclass
class LoopLevel:
    var: sympy.Expr = None
    size: sympy.Expr = None
    offset: sympy.Expr = sympy.Integer(0)
    steps: sympy.Expr = sympy.Integer(1)
    parallel: int = 0
    simd_omp: bool = False
    picked_vec_isa: codecache.VecISA = codecache.pick_vec_isa()
    simd_nelements: int = picked_vec_isa.nelements() if picked_vec_isa else 0
    simd_vec: bool = False
    collapsed: bool = False
    reduction_var_map: Dict[str, str] = None
    parent: "LoopLevel" = None
    # the next inner level of the loop, empty if it is inner-most
    # contains >1 LoopLevel if the inner level of loop is split
    inner: List["LoopLevel"] = dataclasses.field(default_factory=list)
    # kernel assigned to this loop level, only valid when it is a leaf
    kernel: CppKernel = None

    def get_kernels(self) -> List[CppKernel]:
        """Get all kernel objects under this loop level"""
        if self.kernel:
            return [self.kernel]
        kernels = []
        for loop in self.inner:
            kernels += loop.get_kernels()
        return kernels

    def set_kernel(self, kernel: CppKernel):
        """
        Set the kernel under this loop level. No split is allowed under
        this loop level.
        """
        if not self.inner:
            self.kernel = kernel
            loop = self
            if loop.is_reduction():
                loop.reduction_var_map = kernel.reduction_var_map.copy()
                loop = loop.parent
                while loop is not None and loop.is_reduction():
                    loop.reduction_var_map.update(kernel.reduction_var_map)
                    loop = loop.parent
            return
        assert len(self.inner) == 1
        self.inner[0].set_kernel(kernel)

    def get_loops_at(self, depth) -> List["LoopLevel"]:
        if depth == 0:
            return [self]
        else:
            loops = []
            for loop in self.inner:
                loops += loop.get_loops_at(depth - 1)
            return loops

    def is_reduction(self):
        return bool(self.reduction_var_map)

    def split_with_tiling(self, depth, factor):
        def clone_inner():
            inner = []
            if self.inner:
                for loop in self.inner:
                    inner.append(loop.clone())
            return inner

        def do_split_with_tiling():
            sympy_factor = sympy.Integer(factor)

            offset = ir.FloorDiv(self.size, sympy_factor) * sympy_factor
            main_loop = LoopLevel(self.var, offset)
            main_loop.steps = sympy_factor
            main_loop.parallel = self.parallel
            main_loop.collapsed = False
            main_loop.reduction_var_map = self.reduction_var_map
            main_loop.inner = clone_inner()
            if main_loop.inner:
                for loop in main_loop.inner:
                    loop.parent = main_loop

            tail_loop = LoopLevel(self.var, self.size)
            tail_loop.offset = offset
            tail_loop.parallel = self.parallel
            tail_loop.collapsed = False
            tail_loop.reduction_var_map = self.reduction_var_map
            tail_loop.inner = clone_inner()
            if tail_loop.inner:
                for loop in tail_loop.inner:
                    loop.parent = tail_loop

            return main_loop, tail_loop

        if depth == 0:
            main_loop, tail_loop = do_split_with_tiling()
            parent = self.parent
            if parent:
                parent.inner = [main_loop, tail_loop]
                main_loop.parent = parent
                tail_loop.parent = parent
            return main_loop, tail_loop
        else:
            assert len(self.inner) == 1
            return self.inner[0].split_with_tiling(depth - 1, factor)

    def clone(self):
        loop = copy(self)
        loop.inner = []
        if self.inner:
            for inner_loop in self.inner:
                inner_loop_clone = inner_loop.clone()
                inner_loop_clone.parent = loop
                loop.inner.append(inner_loop_clone)
        loop.kernel = deepcopy(self.kernel)
        return loop

    def lines(self):
        offset_expr = cexpr_index(self.offset)
        size_expr = cexpr_index(self.size)
        if config.cpp.no_redundant_loops and offset_expr == size_expr:
            return None
        if self.reduction_var_map:
            reduction = " " + " ".join(
                f"reduction({RTYPE_TO_CPP[rtype]}:{var})"
                for var, rtype in self.reduction_var_map.items()
            )
        else:
            reduction = ""
        simd = (
            f"simd simdlen({self.simd_nelements}) "
            if self.simd_omp and self.simd_nelements > 1
            else ""
        )
        if self.parallel:
            # TODO(jansel): look into chunk size and other schedules
            line1 = f"#pragma omp for{reduction} "
            if self.parallel > 1:
                line1 += f" collapse({self.parallel})"
            if self.simd_omp:
                line1 = line1.replace(" for ", f" for {simd}")
        elif self.simd_vec:
            line1 = ""
        elif self.simd_omp:
            line1 = f"#pragma omp {simd}{reduction}"
        elif not self.reduction_var_map and codecache.is_gcc():
            line1 = "#pragma GCC ivdep"
        else:
            line1 = ""
        offset_str = f"{INDEX_TYPE} {self.var}={offset_expr}"
        size_str = f"{self.var}<{size_expr}"
        steps_str = f"{self.var}+={cexpr_index(self.steps)}"
        line2 = f"for({offset_str}; {size_str}; {steps_str})"
        if self.collapsed or not line1:
            return [line2]
        return [line1, line2]


@dataclasses.dataclass
class LoopNestWithSplit:
    """
    A loop-nest like structure but with some loop level split along
    the loop range into the main tiling loop and the tail. It is built
    with the `build` method as a loop nest and then split with
    `split_with_tiling` at some depth.

    A typical case is for vectorization where we typically split at the inner-most
    loop level. A more complicated case is 2D tiling where we split at
    both inner-most and outer levels.
    """

    root: List[LoopLevel] = None
    kernel: CppKernel = None

    @staticmethod
    def build(kernel: CppKernel):
        """Build a LoopNest with the given `kernel` as the leaf"""
        itervars = kernel.itervars
        ranges = kernel.ranges
        reduction_depth = kernel.reduction_depth

        root: List[LoopLevel] = []
        levels: List[LoopLevel] = root
        loop: LoopLevel = None
        for loop_idx, (var, size) in enumerate(zip(itervars, ranges)):
            loop = LoopLevel(var, size, parent=loop)
            if loop_idx >= reduction_depth:
                loop.reduction_var_map = kernel.reduction_var_map.copy()
            levels.append(loop)
            levels = loop.inner
        loop_nest = LoopNestWithSplit(root, len(itervars))
        if loop:
            loop.kernel = kernel
        else:
            loop_nest.kernel = kernel
        return loop_nest

    def __bool__(self):
        return bool(self.root)

    def get_loops_at(self, depth) -> List[LoopLevel]:
        """Get all the loop levels at the given `depth` (most outer loop has depth 0)"""
        loops = []
        for loop in self.root:
            loops += loop.get_loops_at(depth)
        return loops

    @cache_on_self
    def max_parallel_depth(self):
        """
        Maximal allowed depth for parallelism:
        1) Levels without splitting and
        2) All reduction or non-reduction levels
        When the loop is split at the top level, the max depth is 1.
        """
        max_depth = 0
        loops = self.root
        if len(loops) > 1:
            return 1
        is_reduction = loops[0].is_reduction() if loops else False
        while len(loops) == 1 and loops[0].is_reduction() == is_reduction:
            max_depth += 1
            loops = loops[0].inner
        return max_depth

    def is_reduction_only(self):
        """
        Whether all the loops are for reduction. Reduction loops
        are always the inner most ones.
        """
        return self.root and self.root[0].is_reduction()

    def mark_parallel(self, par_depth):
        assert (
            par_depth <= self.max_parallel_depth()
        ), "Parallel depth cannot exceed the maximal allowed parallel depth"
        loops = self.root
        for loop in loops:
            loop.parallel = par_depth
        for i in range(1, par_depth):
            loops = loops[0].inner
            loops[0].collapsed = True

    def split_with_tiling(self, depth, factor):
        """
        Split the loop into main and tail loops at given `depth` so that the range
        of the main loop has range `floor_div(range, factor) * factor` and
        the tail loop handles the remainder. The main loop is tiled
        according to the `factor`.
        """
        loops = self.get_loops_at(depth)
        assert len(loops) == 1
        split_loops = loops[0].split_with_tiling(0, factor)
        if depth == 0:
            self.root = split_loops
        return split_loops<|MERGE_RESOLUTION|>--- conflicted
+++ resolved
@@ -107,9 +107,14 @@
     "Optional": "c10::optional",
 }
 
+DTYPE_16BIT = [
+    torch.bfloat16,
+    torch.float16,
+]
+
 
 def reduction_init(reduction_type, dtype):
-    if dtype in (torch.float16, torch.bfloat16):
+    if dtype in DTYPE_16BIT:
         # Since load promotes all half-precision inputs to float, the initial
         # constant for reduction must be promoted as well
         dtype = torch.float32
@@ -553,20 +558,12 @@
     def constant(val, dtype):
         opt_ctx: OptimizationContext = get_current_node_opt_ctx()
         assert opt_ctx
-<<<<<<< HEAD
         assert opt_ctx.dtype in [
             torch.int32,
             torch.float32,
             torch.bfloat16,
             torch.float16,
         ]
-        if dtype == torch.bfloat16:
-            assert opt_ctx.is_load_bf16_as_fp32 or opt_ctx.is_bf16_mem_copy
-        if dtype == torch.float16:
-            assert opt_ctx.is_load_fp16_as_fp32 or opt_ctx.is_fp16_mem_copy
-=======
-        assert opt_ctx.dtype in [torch.int32, torch.float32, torch.bfloat16]
->>>>>>> a12e7e8d
         proposed_dtype = opt_ctx.dtype
         if val == float("inf"):
             assert proposed_dtype == torch.float
@@ -673,10 +670,10 @@
             return f"vec_convert_to_mask({x})"
         if opt_ctx_x.dtype == torch.bool and dtype in (torch.float, torch.float32):
             return f"mask_convert_to_float({x})"
-        if opt_ctx_x.dtype in (torch.float, torch.float32) and dtype == torch.bfloat16:
-            return f"cvt_fp32_to_bf16({x})"
-        if opt_ctx_x.dtype == torch.bfloat16 and dtype in (torch.float, torch.float32):
-            return f"cvt_bf16_to_fp32({x})"
+        if opt_ctx_x.dtype in (torch.float, torch.float32) and dtype in DTYPE_16BIT:
+            return f"cvt_fp32_to_16bit<{DTYPE_TO_CPP[dtype]}>({x})"
+        if opt_ctx_x.dtype in DTYPE_16BIT and dtype in (torch.float, torch.float32):
+            return f"cvt_16bit_to_fp32<{DTYPE_TO_CPP[opt_ctx_x.dtype]}>({x})"
         # TODO(jgong5): support conversion for other types
         # currently we only allow load/store torch.uint8 and handle conversion there
         return f"({x})"
@@ -960,7 +957,7 @@
 
     @staticmethod
     def constant(val, dtype):
-        if dtype in (torch.float16, torch.bfloat16):
+        if dtype in DTYPE_16BIT:
             # Since load promotes all half-precision inputs to float, constants
             # must be promoted as well
             dtype = torch.float32
@@ -1155,7 +1152,7 @@
                 ],
             )
         else:
-            if dtype in (torch.float16, torch.bfloat16):
+            if dtype in DTYPE_16BIT:
                 self.reduction_prefix.writeline(
                     f"float {tmpvar} = {reduction_init(reduction_type, dtype)};"
                 )
@@ -1368,31 +1365,14 @@
             line = f"at::vec::load_uint8_as_float({var_expr})"
         elif is_mask:
             line = f"flag_to_float_vec({loadbuf})"
-<<<<<<< HEAD
-        elif dtype in [torch.bfloat16, torch.float16]:
-            if opt_ctx.is_load_bf16_as_fp32:
-                line = f"load_as_float<bfloat16>({loadbuf})"
-            elif opt_ctx.is_load_fp16_as_fp32:
-                line = f"load_as_float<half>({loadbuf})"
-            elif opt_ctx.is_bf16_mem_copy:
-                line = f"at::vec::Vectorized<bfloat16>::loadu({loadbuf}, {self.tiling_factor})"
-            else:
-                assert opt_ctx.is_fp16_mem_copy
-                line = (
-                    f"at::vec::Vectorized<half>::loadu({loadbuf}, {self.tiling_factor})"
-                )
-=======
-        elif dtype in [torch.bfloat16]:
-            line = (
-                f"at::vec::Vectorized<bfloat16>::loadu({loadbuf}, {self.tiling_factor})"
-            )
->>>>>>> a12e7e8d
+        elif dtype in DTYPE_16BIT:
+            line = f"at::vec::Vectorized<{DTYPE_TO_CPP[dtype]}>::loadu({loadbuf}, {self.tiling_factor})"
         else:
             line = f"at::vec::Vectorized<float>::loadu({loadbuf})"
         if non_contiguous:
             tmpbuftype = "float" if is_mask else f"{DTYPE_TO_CPP[dtype]}"
             tmpbufsize = f"{self.tiling_factor}"
-            if dtype in [torch.bfloat16, torch.float16]:
+            if dtype in DTYPE_16BIT:
                 tmpbufsize += " * 2"
             tmpbufdeclare = f"__at_align__ {tmpbuftype} tmpbuf[{tmpbufsize}];"
             inner = sympy_symbol(f"{tiling_var}_inner")
@@ -1423,21 +1403,8 @@
         non_contiguous = stride_at(tiling_var, index) != 1 or "tmp" in f"{index}"
         if non_contiguous:
             var_expr = "tmpbuf"
-<<<<<<< HEAD
-        if V.graph.get_dtype(name) in [torch.bfloat16, torch.float16]:
-            if opt_ctx.is_store_fp32_as_bf16:
-                line = f"store_from_float<bfloat16>({var_expr}, {value});"
-            elif opt_ctx.is_store_fp32_as_fp16:
-                line = f"store_from_float<half>({var_expr}, {value});"
-            elif opt_ctx.is_bf16_mem_copy:
-                line = f"{value}.store({var_expr}, {self.tiling_factor});"
-            else:
-                assert opt_ctx.is_fp16_mem_copy
-                line = f"{value}.store({var_expr}, {self.tiling_factor});"
-=======
-        if V.graph.get_dtype(name) in [torch.bfloat16]:
+        if V.graph.get_dtype(name) in DTYPE_16BIT:
             line = f"{value}.store({var_expr}, {self.tiling_factor});"
->>>>>>> a12e7e8d
         elif (V.graph.get_dtype(name) in [torch.uint8]) and (
             opt_ctx.is_store_float_as_uint8
         ):
@@ -1535,16 +1502,16 @@
                     )
                 ]
                 if out_dtype != dtype:
-                    if out_dtype == torch.bfloat16 and dtype == torch.float:
-                        bf16_tmpvar_vec = f"bf16_{tmpvar_vec}"
+                    if out_dtype in DTYPE_16BIT and dtype == torch.float:
+                        _16bit_tmpvar_vec = f"{DTYPE_TO_CPP[out_dtype]}_{tmpvar_vec}"
                         store_lines = [
                             DeferredLine(
                                 name,
-                                f"auto {bf16_tmpvar_vec} = cvt_fp32_to_bf16({tmpvar_vec});",
+                                f"auto {_16bit_tmpvar_vec} = cvt_fp32_to_16bit({tmpvar_vec});",
                             ),
                             DeferredLine(
                                 name,
-                                f"{bf16_tmpvar_vec}.store({var} + {cexpr_index(index)}, {self.tiling_factor});",
+                                f"{_16bit_tmpvar_vec}.store({var} + {cexpr_index(index)}, {self.tiling_factor});",
                             ),
                         ]
                     else:
@@ -1654,21 +1621,9 @@
             )
             # vector load inside the kernel inner loop
             loadbuf = f"{tile_var} + {cexpr_index(inner * self.tiling_factor)}"
-<<<<<<< HEAD
-            if V.graph.get_dtype(name) in [torch.bfloat16, torch.float16]:
-                if opt_ctx.is_load_bf16_as_fp32:
-                    line = f"load_as_float<bfloat16>({loadbuf})"
-                elif opt_ctx.is_load_fp16_as_fp32:
-                    line = f"load_as_float<half>({loadbuf})"
-                elif opt_ctx.is_bf16_mem_copy:
-                    line = f"at::vec::Vectorized<bfloat16>::loadu({loadbuf}, {self.tiling_factor})"
-                else:
-                    assert opt_ctx.is_fp16_mem_copy
-                    line = f"at::vec::Vectorized<half>::loadu({loadbuf}, {self.tiling_factor})"
-=======
-            if V.graph.get_dtype(name) in [torch.bfloat16]:
-                line = f"at::vec::Vectorized<bfloat16>::loadu({loadbuf}, {self.tiling_factor})"
->>>>>>> a12e7e8d
+            dtype = V.graph.get_dtype(name)
+            if dtype in DTYPE_16BIT:
+                line = f"at::vec::Vectorized<{DTYPE_TO_CPP[dtype]}>::loadu({loadbuf}, {self.tiling_factor})"
             else:
                 line = f"at::vec::Vectorized<float>::loadu({loadbuf})"
             return self.cse.generate(self.loads, line)
@@ -1694,21 +1649,8 @@
             )
             # vector store inside the kernel inner loop
             storebuf = f"{tile_var} + {cexpr_index(inner * self.tiling_factor)}"
-<<<<<<< HEAD
-            if V.graph.get_dtype(name) in [torch.bfloat16, torch.float16]:
-                if opt_ctx.is_store_fp32_as_bf16:
-                    line = f"store_from_float<bfloat16>({storebuf}, {value});"
-                elif opt_ctx.is_store_fp32_as_fp16:
-                    line = f"store_from_float<half>({storebuf}, {value});"
-                elif opt_ctx.is_bf16_mem_copy:
-                    line = f"{value}.store({storebuf}, {self.tiling_factor});"
-                else:
-                    assert opt_ctx.is_fp16_mem_copy
-                    line = f"{value}.store({storebuf}, {self.tiling_factor});"
-=======
-            if V.graph.get_dtype(name) in [torch.bfloat16]:
+            if V.graph.get_dtype(name) in DTYPE_16BIT:
                 line = f"{value}.store({storebuf}, {self.tiling_factor});"
->>>>>>> a12e7e8d
             else:
                 line = f"{value}.store({storebuf});"
             self.stores.writeline(DeferredLine(name, line))
@@ -1812,37 +1754,6 @@
         else:
             return False
 
-<<<<<<< HEAD
-    def can_load_bf16_or_fp16_as_fp32(self, input_node: torch.fx.Node):
-        assert input_node.target in ["load", "constant"]
-        load_type = (
-            V.graph.get_dtype(input_node.args[1])
-            if input_node.target == "load"
-            else input_node.args[-1]
-        )
-        if load_type not in [torch.bfloat16, torch.float16]:
-            return False
-
-        if not all(
-            user.target == "to_dtype" and user.args[-1] == torch.float
-            for user in input_node.users
-        ):
-            return False
-
-        return True
-
-    def can_store_fp32_as_bf16_or_fp16(self, store_var: str, value_node: torch.fx.Node):
-        load_type = V.graph.get_dtype(store_var)
-        if load_type not in [torch.bfloat16, torch.float16]:
-            return False
-
-        if value_node.target == "to_dtype" and value_node.args[-1] == load_type:
-            return True
-
-        return False
-
-=======
->>>>>>> a12e7e8d
     def is_load_uint8_as_float(self, name: str, users: Dict[torch.fx.Node, None]):
         """
         Check:
@@ -1914,25 +1825,6 @@
                 self.disable_vec(f"{load_dtype} not supported by load")
                 return var
 
-<<<<<<< HEAD
-            if load_dtype in [torch.bfloat16]:
-                opt_ctx.is_load_bf16_as_fp32 = self.can_load_bf16_or_fp16_as_fp32(
-                    node_ctx.get_fx_node()
-                )
-                if not (opt_ctx.is_load_bf16_as_fp32 or opt_ctx.is_bf16_mem_copy):
-                    self.disable_vec("bfloat16 not legalized as float on load")
-                    return var
-
-            if load_dtype in [torch.float16]:
-                opt_ctx.is_load_fp16_as_fp32 = self.can_load_bf16_or_fp16_as_fp32(
-                    node_ctx.get_fx_node()
-                )
-                if not (opt_ctx.is_load_fp16_as_fp32 or opt_ctx.is_fp16_mem_copy):
-                    self.disable_vec("float16 not legalized as float on load")
-                    return var
-
-=======
->>>>>>> a12e7e8d
             index = self.rename_indexing(index)
             if self.simd_vec and not self.could_vec(name, index):
                 self.disable_vec(f"not a loop: {index}")
@@ -1952,27 +1844,7 @@
                 self.disable_vec(f"{store_dtype} not supported by store")
                 return self.simd_vec
 
-<<<<<<< HEAD
-            if store_dtype in [torch.bfloat16]:
-                value_node = node_ctx.get_fx_node().all_input_nodes[-1]
-                opt_ctx.is_store_fp32_as_bf16 = self.can_store_fp32_as_bf16_or_fp16(
-                    name, value_node
-                )
-                if not (opt_ctx.is_store_fp32_as_bf16 or opt_ctx.is_bf16_mem_copy):
-                    self.disable_vec("bfloat16 not legalized as float on store")
-                    return self.simd_vec
-            elif store_dtype in [torch.float16]:
-                value_node = node_ctx.get_fx_node().all_input_nodes[-1]
-                opt_ctx.is_store_fp32_as_fp16 = self.can_store_fp32_as_bf16_or_fp16(
-                    name, value_node
-                )
-                if not (opt_ctx.is_store_fp32_as_fp16 or opt_ctx.is_fp16_mem_copy):
-                    self.disable_vec("float16 not legalized as float on store")
-                    return self.simd_vec
-            elif store_dtype in [torch.uint8]:
-=======
             if store_dtype in [torch.uint8]:
->>>>>>> a12e7e8d
                 value_node = node_ctx.get_fx_node().all_input_nodes[-1]
                 opt_ctx.is_store_float_as_uint8 = self.can_store_fp32_as_uint8(
                     name, value_node
@@ -2121,27 +1993,6 @@
                         )
                     ):
                         self.disable_vec(f"constant dtype: {opt_ctx.dtype}")
-<<<<<<< HEAD
-
-                    if opt_ctx.dtype in [torch.bfloat16]:
-                        if self.can_load_bf16_or_fp16_as_fp32(node_ctx.get_fx_node()):
-                            opt_ctx.is_load_bf16_as_fp32 = True
-                            opt_ctx.dtype = torch.float
-                        elif not opt_ctx.is_bf16_mem_copy:
-                            self.disable_vec(
-                                "bfloat16 not legalized as float in constant"
-                            )
-                    if opt_ctx.dtype in [torch.float16]:
-                        if self.can_load_bf16_or_fp16_as_fp32(node_ctx.get_fx_node()):
-                            opt_ctx.is_load_fp16_as_fp32 = True
-                            opt_ctx.dtype = torch.float
-                        elif not opt_ctx.is_fp16_mem_copy:
-                            self.disable_vec(
-                                "float16 not legalized as float in constant"
-                            )
-
-=======
->>>>>>> a12e7e8d
                     return val
 
             @staticmethod
@@ -2223,28 +2074,20 @@
                     input_value: torch.fx.Node = cur_node.all_input_nodes[1]
                     if dtype == torch.float:
                         if input_value.target in ["load", "constant"]:
-                            # Support masked_load for BF16. Because the legalization will
-                            # insert to_dtype to convert the BF16 input to FP32.
+                            # Support masked_load for BF16/FP16. Because the legalization will
+                            # insert to_dtype to convert the BF16/FP16 input to FP32.
                             dtype = (
                                 V.graph.get_dtype(input_value.args[1])
                                 if input_value.target == "load"
                                 else input_value.args[-1]
                             )
-<<<<<<< HEAD
-                            if dtype in [torch.bfloat16]:
-                                opt_ctx.is_load_bf16_as_fp32 = True
-                            elif dtype in [torch.float16]:
-                                opt_ctx.is_load_fp16_as_fp32 = True
-                            elif (dtype == torch.uint8) and (
-=======
                             if (dtype == torch.uint8) and (
->>>>>>> a12e7e8d
                                 input_value.target == "load"
                             ):
                                 # 1. doing uint8 to float.
                                 # 2. the previous node of uint8 to float is load.
                                 opt_ctx.is_load_uint8_as_float = True
-                            elif dtype in [torch.bfloat16, torch.float]:
+                            elif dtype in [torch.bfloat16, torch.float16, torch.float]:
                                 pass
                             elif (
                                 dtype in [torch.int32, torch.int64]
@@ -2260,7 +2103,7 @@
                                     self.disable_vec(f"to_dtype: dtype {dtype}")
                             else:
                                 self.disable_vec(f"to_dtype: dtype {dtype}")
-                    elif dtype in [torch.bfloat16, torch.float16]:
+                    elif dtype in DTYPE_16BIT:
                         if not all(usr.target == "store" for usr in cur_node.users):
                             self.disable_vec(
                                 "to_dtype: bfloat16/float16 expecting users are all stores"
@@ -2305,14 +2148,14 @@
             assert isinstance(_node, SchedulerNode)
             DataTypePropagation.propagate_scheduler_node(_node)
 
-    # Check if all the nodes of a given fx graph can support BF16
-    def is_bf16_scheduler(self, scheduler_node: SchedulerNode):
+    # Check if all the nodes of a given fx graph can support BF16/FP16
+    def is_16bit_scheduler(self, scheduler_node: SchedulerNode):
         if not isinstance(scheduler_node._body, ir.LoopBody):
             return True
 
-        scheduler_node.is_bf16 = False
-
-        # Propagate the dtype to check if all the fx node is bf16
+        _16bit_type: torch.dtype = None
+
+        # Propagate the dtype to check if all the fx node is bf16/fp16
         DataTypePropagation.propagate_scheduler_node(scheduler_node)
 
         sub_blocks = [scheduler_node._body.root_block] + list(
@@ -2328,7 +2171,7 @@
                 ):
                     continue
 
-                # Fast path if all operations can support bf16 without converting to fp32
+                # Fast path if all operations can support bf16/fp16 without converting to fp32
                 if _node.target not in [
                     "load",
                     "constant",
@@ -2342,81 +2185,23 @@
                 if hasattr(_node, "meta") and _node.meta:
                     assert OptimizationContext.key in _node.meta
                     opt_ctx: OptimizationContext = _node.meta[OptimizationContext.key]
-                    if not opt_ctx.dtype or opt_ctx.dtype is not torch.bfloat16:
+                    if not opt_ctx.dtype or opt_ctx.dtype not in DTYPE_16BIT:
                         return False
+                    if _16bit_type:
+                        assert (
+                            _16bit_type == opt_ctx.dtype
+                        ), "scheduler node do not support bf16/fp16 mix"
+                    else:
+                        _16bit_type = opt_ctx.dtype
                 else:
                     return False
 
-        scheduler_node.is_bf16 = True
+        scheduler_node._16bit_type = _16bit_type
         return True
 
-    def legalize_bf16_and_fp16(self, nodes):
+    def legalize_16bit_dtype(self, nodes):
         def add_to_dtype(sub_graph: torch.fx.Graph):
-<<<<<<< HEAD
-            def is_bf16_or_fp16_mem_copy(node: torch.fx.Node):
-                if node.target in ["load", "constant"]:
-                    bf16_mem_copy = all(
-                        usr.target == "store"
-                        and V.graph.get_dtype(usr.args[1]) == torch.bfloat16
-                        for usr in node.users
-                    )
-                    fp16_mem_copy = all(
-                        usr.target == "store"
-                        and V.graph.get_dtype(usr.args[1]) == torch.float16
-                        for usr in node.users
-                    )
-                elif node.target == "store":
-                    stored_node = node.args[3]
-                    bf16_mem_copy, fp16_mem_copy = is_bf16_or_fp16_mem_copy(stored_node)
-                else:
-                    bf16_mem_copy = False
-                    fp16_mem_copy = False
-                if bf16_mem_copy or fp16_mem_copy:
-                    opt_ctx = OptimizationContext()
-                    opt_ctx.is_bf16_mem_copy = bf16_mem_copy
-                    opt_ctx.is_fp16_mem_copy = fp16_mem_copy
-                    node.meta[OptimizationContext.key] = opt_ctx
-                return bf16_mem_copy, fp16_mem_copy
-
-            for node in sub_graph.nodes:
-                _node: torch.fx.Node = node
-                if _node.target in ["load", "constant"]:
-                    assert len(_node.args) == 3
-                    bf16_mem_copy, fp16_mem_copy = is_bf16_or_fp16_mem_copy(node)
-                    if bf16_mem_copy or fp16_mem_copy:
-                        continue
-                    ops = _node.args[0]
-                    # If the node is constant, the last arg is dtype
-                    load_dtype = (
-                        V.graph.get_dtype(_node.args[1])
-                        if _node.target == "load"
-                        else _node.args[-1]
-                    )
-
-                    if load_dtype in [torch.bfloat16, torch.float16]:
-                        with sub_graph.inserting_after(_node):
-                            to_type_node = sub_graph.call_method(
-                                "to_dtype", args=(ops, _node, torch.float)
-                            )
-                            to_type_node_args = to_type_node.args
-                            _node.replace_all_uses_with(to_type_node)
-                            to_type_node.args = to_type_node_args
-                            metrics.cpp_to_dtype_count += 1
-                elif _node.target == "store":
-                    bf16_mem_copy, fp16_mem_copy = is_bf16_or_fp16_mem_copy(node)
-                    if bf16_mem_copy or fp16_mem_copy:
-                        continue
-                    ops, store_var, _, value_var, _ = _node.args
-                    store_dtype = V.graph.get_dtype(store_var)
-                    if store_dtype in [torch.bfloat16, torch.float16]:
-                        with sub_graph.inserting_before(_node):
-                            to_type_node = sub_graph.call_method(
-                                "to_dtype", args=(ops, value_var, store_dtype)
-                            )
-                            _node.replace_input_with(value_var, to_type_node)
-                            metrics.cpp_to_dtype_count += 1
-=======
-            def is_bf16_load_or_constant(node: torch.fx.Node):
+            def is_16bit_load_or_constant(node: torch.fx.Node):
                 if node.target not in ["load", "constant"]:
                     return False
                 assert len(node.args) == 3
@@ -2426,19 +2211,19 @@
                     if node.target == "load"
                     else node.args[-1]
                 )
-                return load_dtype == torch.bfloat16
-
-            def is_bf16_store(node: torch.fx.Node):
+                return load_dtype in DTYPE_16BIT
+
+            def is_16bit_store(node: torch.fx.Node):
                 if node.target != "store":
                     return False
                 _, store_var, _, _, _ = node.args
                 store_dtype = V.graph.get_dtype(store_var)
-                return store_dtype == torch.bfloat16
+                return store_dtype in DTYPE_16BIT
 
             sub_graph_nodes = list(sub_graph.nodes)
-            to_bf16_legalized_nodes = []
+            to_16bit_legalized_nodes = []
             for _node in sub_graph_nodes:
-                if is_bf16_load_or_constant(_node):
+                if is_16bit_load_or_constant(_node):
                     ops = _node.args[0]
                     with sub_graph.inserting_after(_node):
                         to_type_node = sub_graph.call_method(
@@ -2448,15 +2233,15 @@
                         _node.replace_all_uses_with(to_type_node)
                         to_type_node.args = to_type_node_args
                         metrics.cpp_to_dtype_count += 1
-                elif is_bf16_store(_node):
-                    ops, _, _, value_var, _ = _node.args
+                elif is_16bit_store(_node):
+                    ops, name, _, value_var, _ = _node.args
+                    dtype = V.graph.get_dtype(name)
                     with sub_graph.inserting_before(_node):
                         to_type_node = sub_graph.call_method(
-                            "to_dtype", args=(ops, value_var, torch.bfloat16)
+                            "to_dtype", args=(ops, value_var, dtype)
                         )
                         _node.replace_input_with(value_var, to_type_node)
                         metrics.cpp_to_dtype_count += 1
->>>>>>> a12e7e8d
                 elif _node.target == "reduction":
                     (
                         ops,
@@ -2467,7 +2252,7 @@
                         index,
                         value,
                     ) = _node.args
-                    if src_dtype in [torch.bfloat16, torch.float16]:
+                    if src_dtype in DTYPE_16BIT:
                         # Since we always convert the load/store value to float if the tensor is bfloat16/float16.
                         # Therefore, the reduction should never work with bfloat16/float16 value. Hence, we update
                         # the bfloat16/float16 reduction by
@@ -2482,41 +2267,28 @@
                         _node.args = (
                             ops,
                             name,
-                            torch.float
-                            if dtype in [torch.bfloat16, torch.float16]
-                            else dtype,
+                            torch.float if dtype in DTYPE_16BIT else dtype,
                             torch.float,
                             reduction_type,
                             index,
                             value,
                         )
-                elif _node.target == "to_dtype" and _node.args[-1] in [
-                    torch.bfloat16,
-                    torch.float16,
-                ]:
+                elif _node.target == "to_dtype" and _node.args[-1] in DTYPE_16BIT:
                     (ops, x, _) = _node.args
-<<<<<<< HEAD
-                    from_load = _node.all_input_nodes[-1].target == "load"
-                    to_store = all(usr.target == "store" for usr in _node.users)
-                    # The legalization always loads the BF16/FP16 tensor as FP32 for computation and converts
-                    # back to BF16/FP16 after the computation. Hence, there should be no computation w/ BF16/FP16.
+                    # The legalization always loads the BF16/FP16 tensor as FP32 for computation
+                    # and converts back to BF16/FP16 after the computation.
+                    # Hence, there should be no computation w/ BF16/FP16.
                     # Therefore, we update the to_dtype by replacing the bf16/fp16 dtype with fp32.
-                    if not (from_load or to_store):
-                        _node.args = (ops, x, torch.float)
-=======
-                    # The legalization always loads the BF16 tensor as FP32 for computation and converts
-                    # back to BF16 after the computation. Hence, there should be no computation w/ BF16.
-                    # Therefore, we update the to_dtype by replacing the bf16 dtype with fp32.
                     # Save the legalized to_dtype node for the elimination(eliminate_to_dtype step):
                     #  1) Eliminate the redundant to_dtype node if we have a pattern as follows:
                     #     graph():
-                    #       %bf16_legalized = call_method[target=to_dtype](args = (%ops, %input, torch.float))
-                    #       %to_dtype2 = call_method[target=to_dtype](args = (%ops, %bf16_legalized, torch.bfloat16))
-                    # Regarding the first to_dtype, it is redundant because the second to_type also converts to the torch.bfloat16.
+                    #       %16bit_legalized = call_method[target=to_dtype](args = (%ops, %input, torch.float))
+                    #       %to_dtype2 = call_method[target=to_dtype](args = (%ops, %16bit_legalized, torch.bfloat16/float16))
+                    # Regarding the first to_dtype, it is redundant because
+                    # the second to_type also converts to the torch.bfloat16/torch.float16.
                     # Hence, we remove the first to_type.
-                    to_bf16_legalized_nodes.append(_node)
+                    to_16bit_legalized_nodes.append(_node)
                     _node.args = (ops, x, torch.float)
->>>>>>> a12e7e8d
                 else:
                     pass
 
@@ -2542,9 +2314,9 @@
                             if node in sub_graph.nodes and (
                                 all(usr.args[-1] == node.args[-1] for usr in users)
                                 or (
-                                    node in to_bf16_legalized_nodes
+                                    node in to_16bit_legalized_nodes
                                     and all(
-                                        usr.args[-1] == torch.bfloat16 for usr in users
+                                        usr.args[-1] in DTYPE_16BIT for usr in users
                                     )
                                 )
                             ):
@@ -2566,16 +2338,16 @@
 
             eliminate_to_dtype(sub_graph)
 
-        def _legalize_bf16_and_fp16(loop_body: ir.LoopBody):
+        def _legalize_16bit(loop_body: ir.LoopBody):
             sub_blocks = [loop_body.root_block] + list(loop_body.subblocks.values())
             for sub_block in sub_blocks:
                 add_to_dtype(sub_block.graph)
 
         if all(
-            isinstance(_node, SchedulerNode) and self.is_bf16_scheduler(_node)
+            isinstance(_node, SchedulerNode) and self.is_16bit_scheduler(_node)
             for _node in nodes
         ):
-            # Mark the load node to load bf16
+            # Mark the load node to load bf16/fp16
             for _node in nodes:
                 sub_blocks = [_node._body.root_block] + list(
                     _node._body.subblocks.values()
@@ -2588,9 +2360,9 @@
                             opt_ctx: OptimizationContext = fx_node.meta[
                                 OptimizationContext.key
                             ]
-                            assert opt_ctx.dtype is torch.bfloat16
-
-            # Bypass the legalization as the kernel can run with bf16 directly
+                            assert opt_ctx.dtype in DTYPE_16BIT
+
+            # Bypass the legalization as the kernel can run with bf16/fp16 directly
             return
 
         for _node in nodes:
@@ -2607,16 +2379,22 @@
             should_legalize = not is_memory_copy_scheduler_node(node)
             if should_legalize:
                 body: ir.LoopBody = node._body
-                _legalize_bf16_and_fp16(body)
+                _legalize_16bit(body)
 
     def codegen_nodes(self, nodes):
         # Legalize BF16 node by adding to_dtype explicitly
-        self.legalize_bf16_and_fp16(nodes)
+        self.legalize_16bit_dtype(nodes)
         self.data_type_propagation(nodes)
 
+        assert len(nodes) >= 1
+        first_node = nodes[0]
         vec_dtype = (
-            torch.bfloat16
-            if all(hasattr(_node, "is_bf16") and _node.is_bf16 for _node in nodes)
+            first_node._16bit_type
+            if all(
+                hasattr(_node, "_16bit_type")
+                and _node._16bit_type == first_node._16bit_type
+                for _node in nodes
+            )
             else torch.float
         )
 
