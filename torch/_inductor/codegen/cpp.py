--- conflicted
+++ resolved
@@ -123,24 +123,6 @@
     raise AssertionError(reduction_type)
 
 
-<<<<<<< HEAD
-=======
-def reduction_combine_vec(reduction_type, var, next_value):
-    if reduction_type == "max":
-        return f"{var} = at::vec::maximum({var}, {next_value})"
-    elif reduction_type == "min":
-        return f"{var} = at::vec::minimum({var}, {next_value})"
-    elif reduction_type == "sum":
-        return f"{var} += {next_value}"
-    elif reduction_type == "prod":
-        return f"{var} *= {next_value}"
-    elif reduction_type == "xor_sum":
-        return f"{var} ^= {next_value}"
-    else:
-        raise NotImplementedError()
-
-
->>>>>>> 2471b2c5
 index_value_name_counter = 1
 
 
