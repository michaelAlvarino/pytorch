--- conflicted
+++ resolved
@@ -827,13 +827,9 @@
                             example_inputs,
                             compiler_name,
                         )
-<<<<<<< HEAD
-                    raise ValueError("Issue detected. Repro at minifier_launcher.py.")
-=======
                     raise ValueError(
                         f"Issue detected. Repro at {get_minifier_repro_path()}."
                     )
->>>>>>> fc3beef5
         else:
             compiled_gm = compiler_fn(gm, example_inputs, **kwargs)
 
