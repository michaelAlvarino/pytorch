--- conflicted
+++ resolved
@@ -192,14 +192,9 @@
 
                 if isinstance(obj, torch._ops.HigherOrderOperator):
                     continue
-<<<<<<< HEAD
-
-                # We want to trace through `grad`
-                if obj is torch.func.vmap:
-=======
-                # We want to trace through `grad`
-                if obj is torch.func.grad:
->>>>>>> 2d528625
+
+                # We want to trace through `grad` and `vmap`
+                if obj in (torch.func.vmap, torch.func.grad):
                     continue
 
                 if isinstance(obj, types.ModuleType):
