# Copyright (c) Meta Platforms, Inc. and affiliates

import warnings

import torch
from torch._masked import _sparse_coo_where, _sparse_csr_where
from torch.overrides import get_default_nowrap_functions


__all__ = [
    "MaskedTensor",
    "is_masked_tensor",
]


def is_masked_tensor(a):
    r""" Returns True if the input is a MaskedTensor, else False

    Args:
        a: input MaskedTensor

    Shape:
        a: :math:`(*)`, where :math:`*` means any number of dimensions.

    Examples:

        >>> data = torch.arange(6).reshape(2,3)
        >>> mask = torch.tensor([[True, False, False], [True, True, False]])
        >>> mt = masked_tensor(data, mask)
        >>> is_masked_tensor(mt)
        True
    """
    return isinstance(a, MaskedTensor)


def _tensors_match(a, b, exact=True):
    if is_masked_tensor(a) or is_masked_tensor(b):
        raise ValueError("Neither `a` nor `b` can be a MaskedTensor.")
    if a.layout != b.layout:
        raise ValueError(f"`a` and `b` must have the same layout. Got {a.layout} and {b.layout}")

    if a.dtype != b.dtype:
        b = b.type(a.dtype)
    if a.layout == b.layout == torch.sparse_coo:
        return _tensors_match(a.values(), b.values(), exact) and _tensors_match(
            a.indices(), b.indices(), exact
        )
    elif a.layout == b.layout == torch.sparse_csr:
        return (
            _tensors_match(a.crow_indices(), b.crow_indices(), exact)
            and _tensors_match(a.col_indices(), b.col_indices(), exact)
            and _tensors_match(a.values(), b.values(), exact)
        )
    if exact:
        return (a.dim() == b.dim()) and torch.eq(a, b).all().item()
    return (a.dim() == b.dim()) and torch.allclose(a, b)


def _masks_match(a, b):
    if is_masked_tensor(a) and is_masked_tensor(b):
        mask_a = a._masked_mask
        mask_b = b._masked_mask
        return _tensors_match(mask_a, mask_b, exact=True)
    return True


def _check_args_kwargs_length(args, kwargs, error_prefix, len_args=None, len_kwargs=None):
    if len_args is not None and len_args != len(args):
        raise ValueError(f"{error_prefix}: len(args) must be {len_args} but got {len(args)}")
    if len_kwargs is not None and len_kwargs != len(kwargs):
        raise ValueError(f"{error_prefix}: len(kwargs) must be {len_kwargs} but got {len(kwargs)}")


def _masked_tensor_str(data, mask, formatter):
    if data.layout in {torch.sparse_coo, torch.sparse_csr}:
        data = data.to_dense()
        mask = mask.to_dense()
    if data.dim() == 1:
        formatted_elements = [
            formatter.format(d.item()) if isinstance(d.item(), float) else str(d.item())
            for d in data
        ]
        max_len = max(
            map(lambda x: 8 if x[1] else len(x[0]), zip(formatted_elements, ~mask))
        )
        return (
            "["
            + ", ".join(
                [
                    "--".rjust(max_len) if m else e
                    for (e, m) in zip(formatted_elements, ~mask)
                ]
            )
            + "]"
        )
    sub_strings = [_masked_tensor_str(d, m, formatter) for (d, m) in zip(data, mask)]
    sub_strings = ["\n".join(["  " + si for si in s.split("\n")]) for s in sub_strings]
    return "[\n" + ",\n".join(sub_strings) + "\n]"


def _get_data(a):
    if is_masked_tensor(a):
        return a._masked_data
    return a


def _maybe_get_mask(a):
    if is_masked_tensor(a):
        return a._masked_mask
    return None


class _MaskedContiguous(torch.autograd.Function):
    @staticmethod
    def forward(ctx, input):
        if not is_masked_tensor(input):
            raise ValueError("MaskedContiguous forward: input must be a MaskedTensor.")

        if input.is_contiguous():
            return input

        data = input.get_data()
        mask = input.get_mask()

        return MaskedTensor(data.contiguous(), mask.contiguous())

    @staticmethod
    def backward(ctx, grad_output):
        return grad_output


class _MaskedToDense(torch.autograd.Function):
    @staticmethod
    def forward(ctx, input):
        if not is_masked_tensor(input):
            raise ValueError("MaskedToDense forward: input must be a MaskedTensor.")

        if input.layout() == torch.strided:
            return input

        ctx.layout = input.layout()
        data = input.get_data()
        mask = input.get_mask()

        return MaskedTensor(data.to_dense(), mask.to_dense())

    @staticmethod
    def backward(ctx, grad_output):
        layout = ctx.layout

        if layout == torch.sparse_coo:
            return grad_output.to_sparse_coo()
        elif layout == torch.sparse_csr:
            return grad_output.to_sparse_csr()
        elif layout == torch.strided:
            return grad_output.to_dense()
        raise ValueError("to_dense: Unsupported input layout: ", layout)


class _MaskedToSparse(torch.autograd.Function):
    @staticmethod
    def forward(ctx, input):
        if not is_masked_tensor(input):
            raise ValueError("MaskedToSparse forward: input must be a MaskedTensor.")

        # Following the convention from sparse tensors that to_sparse always means that we convert to sparse_coo
        if input.layout() == torch.sparse_coo:
            return input

        data = input.get_data()
        mask = input.get_mask()
        sparse_mask = mask.to_sparse_coo().coalesce()
        sparse_data = data.sparse_mask(sparse_mask)

        return MaskedTensor(sparse_data, sparse_mask)

    @staticmethod
    def backward(ctx, grad_output):
        return grad_output.to_dense()


class _MaskedToSparseCsr(torch.autograd.Function):
    @staticmethod
    def forward(ctx, input):
        if not is_masked_tensor(input):
            raise ValueError("MaskedToSparseCsr forward: input must be a MaskedTensor.")

        if input._masked_data.ndim != 2:
            raise ValueError(f"Only 2D tensors can be converted to the SparseCsr layout but got shape: {input._masked_data.size()}")

        if input.layout() == torch.sparse_csr:
            return input

        data = input.get_data()
        mask = input.get_mask()
        sparse_mask = mask.to_sparse_csr()
        sparse_data = data.sparse_mask(sparse_mask)

        return MaskedTensor(sparse_data, sparse_mask)

    @staticmethod
    def backward(ctx, grad_output):
        return grad_output.to_dense()


class _MaskedWhere(torch.autograd.Function):
    @staticmethod
    def forward(ctx, cond, self, other):
        ctx.mark_non_differentiable(cond)
        ctx.save_for_backward(cond)
        return torch.ops.aten.where(cond, self, other)

    @staticmethod
    def backward(ctx, grad_output):
        (cond,) = ctx.saved_tensors

        def masked_out_like(mt):
            return MaskedTensor(mt.get_data(), torch.zeros_like(mt.get_mask()).bool())

        return (
            None,
            torch.ops.aten.where(cond, grad_output, masked_out_like(grad_output)),
            torch.ops.aten.where(cond, masked_out_like(grad_output), grad_output),
        )


class MaskedTensor(torch.Tensor):
    @staticmethod
    def __new__(cls, data, mask, requires_grad=False):
        if not torch.is_tensor(data):
            raise TypeError("data must be a Tensor")
        if not torch.is_tensor(mask):
            raise TypeError("mask must be a Tensor")
        # Use a Tensor that of the give size for the wrapper.
        kwargs = {}
        kwargs["device"] = data.device
        kwargs["dtype"] = data.dtype
        kwargs["layout"] = data.layout
        kwargs["requires_grad"] = requires_grad
        kwargs["dispatch_sizes_strides_policy"] = "strides"
        kwargs["dispatch_layout"] = True
        return torch.Tensor._make_wrapper_subclass(cls, data.size(), **kwargs)  # type: ignore[attr-defined]

    def _preprocess_data(self, data, mask):
        if data.layout != mask.layout:
            raise TypeError("data and mask must have the same layout.")
        if data.layout == torch.sparse_coo:
            data = data.coalesce()
            mask = mask.coalesce()
            if data._nnz() != mask._nnz():
                data = _sparse_coo_where(mask, data, torch.tensor(0))
        elif data.layout == torch.sparse_csr:
            if data._nnz() != mask._nnz():
                data = _sparse_csr_where(mask, data, torch.tensor(0))

        # Have to pick awkward names to not conflict with existing fields such as data
        self._masked_data = data
        self._masked_mask = mask

    def _validate_members(self):
        data = self._masked_data
        mask = self._masked_mask
        if type(data) != type(mask):
            raise TypeError(f"data and mask must have the same type. Got {type(data)} and {type(mask)}")
        if data.layout not in {torch.strided, torch.sparse_coo, torch.sparse_csr}:
            raise TypeError(f"data layout of {data.layout} is not supported.")
        if data.layout == torch.sparse_coo:
            self.masked_layout = torch.sparse_coo
            if not _tensors_match(data.indices(), mask.indices(), exact=True):
                raise ValueError("data and mask are both sparse COO tensors but do not have the same indices.")
        elif data.layout == torch.sparse_csr:
            self.masked_layout = torch.sparse_csr
            if not _tensors_match(
                data.crow_indices(), mask.crow_indices(), exact=True
            ) or not _tensors_match(data.col_indices(), mask.col_indices(), exact=True):
                raise ValueError("data and mask are both spares CSR tensors but do not share either crow or col indices.")
        else:
            self.masked_layout = torch.strided
        if not torch.is_tensor(data):
            raise TypeError("data must be a tensor.")
        if mask.dtype != torch.bool:
            raise TypeError("mask must have dtype bool.")
        if not (
            data.dtype == torch.float16
            or data.dtype == torch.float32
            or data.dtype == torch.float64
            or data.dtype == torch.bool
            or data.dtype == torch.int8
            or data.dtype == torch.int16
            or data.dtype == torch.int32
            or data.dtype == torch.int64
        ):
            raise TypeError("{data.dtype} is not supported in MaskedTensor.")
        if data.dim() != mask.dim():
            raise ValueError("data.dim() must equal mask.dim()")
        if data.size() != mask.size():
            raise ValueError("data.size() must equal mask.size()")
        if mask.requires_grad:
            raise ValueError("mask cannot have requires_grad=True")

    def __init__(self, data, mask, requires_grad=False):
        self._preprocess_data(data, mask)
        self._validate_members()

    def _set_data_mask(self, data, mask):
        self._masked_data = data
        self._masked_mask = mask
        self._validate_members()

    def __repr__(self):
        formatter = "{0:8.4f}"
        if self.dim() == 0:
            scalar_data = self.get_data().item()
            data_formatted = (
                formatter.format(scalar_data)
                if isinstance(scalar_data, float)
                else str(scalar_data)
            )
            if not self.get_mask().item():
                data_formatted = "--"
            return (
                "MaskedTensor("
                + data_formatted
                + ", "
                + str(self.get_mask().item())
                + ")"
            )
        s = _masked_tensor_str(self.get_data(), self.get_mask(), formatter)
        s = "\n".join("  " + si for si in s.split("\n"))
        return "MaskedTensor(\n" + s + "\n)"

    # Seems like this needs to be defined before torch_dispatch to work
    @classmethod
    def __torch_function__(cls, func, types, args=(), kwargs=None):
        kwargs = kwargs or {}

        if func in [torch.Tensor.where, torch.where]:
            _check_args_kwargs_length(args, kwargs, "__torch_function__, torch.where", len_args=3, len_kwargs=0)
            return _MaskedWhere.apply(*args)
        if func is torch.Tensor.contiguous:
            return _MaskedContiguous.apply(args[0])
        if func is torch.Tensor.to_dense:
            return _MaskedToDense.apply(args[0])
        if func is torch.Tensor.to_sparse:
            return _MaskedToSparse.apply(args[0])
        if func is torch.Tensor.to_sparse_csr:
            return _MaskedToSparseCsr.apply(args[0])
        if not all(issubclass(cls, t) for t in types):
            return NotImplemented
        with torch._C.DisableTorchFunction():
            ret = func(*args, **kwargs)
            if func in get_default_nowrap_functions():
                return ret
            else:
                return torch._tensor._convert(ret, cls)

    @classmethod
    def unary(cls, fn, data, mask):
        return MaskedTensor(fn(data), mask)

    @classmethod
    def __torch_dispatch__(cls, func, types, args, kwargs):
        func = func.overloadpacket

<<<<<<< HEAD
        if len(args) <= 0:
            raise ValueError("It is required that len(args) > 0 for __torch_dispatch__")

        from .passthrough import apply_pass_through_fn, is_pass_through_fn

        if is_pass_through_fn(func):
            return apply_pass_through_fn(func, *args, **kwargs)

        from .unary import apply_native_unary, is_native_unary

        if is_native_unary(func):
            return apply_native_unary(func, *args, **kwargs)

        from .binary import apply_native_binary, is_native_binary

        if is_native_binary(func):
            return apply_native_binary(func, *args, **kwargs)

=======
>>>>>>> 38f3a125
        if func in [torch.ops.aten.mm, torch.ops.aten.bmm]:
            _check_args_kwargs_length(args, kwargs, f"__torch_dispatch__, {func}", len_args=2, len_kwargs=0)
            return cls.matmul(args[0], args[1], func)  # type: ignore[call-arg]

        # Doesn't work for addmm where the first argument is a Tensor
        data = _get_data(args[0])
        mask = _maybe_get_mask(args[0])
        if func is torch.ops.aten.stride:
            return None
        if func is torch.ops.prim.layout:
            return data.layout
        if func is torch.ops.aten.is_contiguous:
            if data.is_sparse:
                raise ValueError(
                    "MaskedTensors with sparse data do not have is_contiguous"
                )
            return data.is_contiguous()
        if func is torch.ops.aten.contiguous:
            if data.is_sparse:
                raise ValueError(
                    "MaskedTensors with sparse data do not have contiguous"
                )
            return _MaskedContiguous.apply(args[0])
        if func is torch.ops.aten.new_empty_strided:
            _check_args_kwargs_length(args, kwargs, f"__torch_dispatch__, {func}", len_args=3)
            if tuple(args[1]) != tuple(data.size()):
                raise ValueError(f"__torch_dispatch__, {func.name}: args[1] expected to be the same as data.size()")
            if tuple(args[2]) != tuple(data.stride()):
                raise ValueError(f"__torch_dispatch__, {func.name}: args[2] expected to be the same as data.stride()")
            return MaskedTensor(func(data, args[1], args[2], **kwargs), mask)
        if func is torch.ops.aten._local_scalar_dense:
            if not mask:
                raise ValueError("__torch_dispatch__, {func.name}: expected a mask tensor")
            return func(data)
        if func is torch.ops.aten._to_copy:
            return MaskedTensor(func(data, *args[1:], **kwargs), mask)
        if func is torch.ops.aten.new_empty_strided:
            _check_args_kwargs_length(args, kwargs, f"__torch_dispatch__, {func}", len_args=3)
            if tuple(args[1]) != tuple(data.size()):
                raise ValueError(f"__torch_dispatch__, {func.name}: args[1] expected to be the same as data.size()")
            if tuple(args[2]) != tuple(data.stride()):
                raise ValueError(f"__torch_dispatch__, {func.name}: args[2] expected to be the same as data.stride()")
            return MaskedTensor(func(data, args[1], args[2], **kwargs), mask)
        if func in [torch.ops.aten.detach, torch.ops.aten.clone]:
            _check_args_kwargs_length(args, kwargs, f"__torch_dispatch__, {func}", len_args=1, len_kwargs=0)
            return MaskedTensor(func(data), mask)
        if func is torch.ops.aten._softmax:
            _check_args_kwargs_length(args, kwargs, f"__torch_dispatch__, {func}", len_args=3, len_kwargs=0)
            input_data = data.masked_fill(~mask, float("-inf"))
            result_data = func(input_data, args[1], args[2])
            return MaskedTensor(result_data, mask)
        if func in [torch.ops.aten.ones_like]:
            _check_args_kwargs_length(args, kwargs, f"__torch_dispatch__, {func}", len_args=1)
            res_data = func(data, **kwargs)
            return MaskedTensor(res_data, mask)
        if func is torch.ops.aten._softmax_backward_data:
            _check_args_kwargs_length(args, kwargs, f"__torch_dispatch__, {func}", len_args=4)
            grad = args[0]
            output = args[1]
            dim = args[2]
            input_dtype = args[3]
            if is_masked_tensor(grad) and is_masked_tensor(output):
                if not _masks_match(grad, output):
                    raise ValueError("__torch_dispatch__, {func}: expected the masks of grad and output to match")
                grad_data = _get_data(grad).masked_fill(~_maybe_get_mask(grad), 1)
                output_data = _get_data(output).masked_fill(~_maybe_get_mask(output), 0)
                new_grad_data = torch.ops.aten._softmax_backward_data(
                    grad_data, output_data, dim, input_dtype
                )
                res = MaskedTensor(new_grad_data, _maybe_get_mask(grad))
                return res
        if func is torch.ops.aten.copy_:
            _check_args_kwargs_length(args, kwargs, f"__torch_dispatch__, {func}", len_args=2)
            if not _masks_match(mask, _maybe_get_mask(args[1])):
                raise ValueError("args[0] mask and args[1] mask must match but do not")
            func(data, _get_data(args[1]))
            return args[0]
        if func in [torch.ops.aten.where]:
            _check_args_kwargs_length(args, kwargs, f"__torch_dispatch__, {func}", len_args=3, len_kwargs=0)
            if not torch.is_tensor(args[0]):
                raise ValueError("__torch_dispatch__, {func}: expected args[0] to be a tensor")
            mx = args[1]
            my = args[2]
            if not is_masked_tensor(mx):
                mx = MaskedTensor(mx, torch.ones_like(mx, dtype=torch.bool))
            if not is_masked_tensor(my):
                my = MaskedTensor(my, torch.ones_like(my, dtype=torch.bool))
            new_data = func(args[0], mx.get_data(), my.get_data())
            new_mask = func(args[0], mx.get_mask(), my.get_mask())
            return MaskedTensor(new_data, new_mask)
        if func is torch.ops.aten.to_sparse:
            _check_args_kwargs_length(args, kwargs, f"__torch_dispatch__, {func}", len_args=1, len_kwargs=0)
            if not torch.is_tensor(args[0]):
                raise TypeError("__torch_dispatch__, {func}: expected args[0] to be a tensor")
            mt = args[0]
            if not is_masked_tensor(mt):
                mt = MaskedTensor(mt, torch.ones_like(mt, dtype=torch.bool))
            if mt.is_sparse_coo():
                return mt
            new_mask = func(mask).coalesce()
            new_data = data.sparse_mask(new_mask)
            return MaskedTensor(new_data, new_mask)
        if func is torch.ops.aten.to_sparse_csr:
            _check_args_kwargs_length(args, kwargs, f"__torch_dispatch__, {func}", len_args=1, len_kwargs=0)
            if not torch.is_tensor(args[0]):
                raise ValueError("__torch_dispatch__, {func}: expected args[0] to be a tensor")
            mt = args[0]
            if not is_masked_tensor(mt):
                mt = MaskedTensor(mt, torch.ones_like(mt).bool())
            if mt.is_sparse_csr():
                return mt
            new_mask = func(mask)
            new_data = data.sparse_mask(new_mask)
            return MaskedTensor(new_data, new_mask)
        if func in [torch.ops.aten._to_dense]:
            _check_args_kwargs_length(args, kwargs, f"__torch_dispatch__, {func}", len_args=1, len_kwargs=0)
            if not torch.is_tensor(args[0]):
                raise ValueError("__torch_dispatch__, {func}: expected args[0] to be a tensor")
            mt = args[0]
            if not is_masked_tensor(mt):
                mt = MaskedTensor(mt, torch.ones_like(mt).bool())
            new_data = func(data)
            new_mask = func(mask)
            return MaskedTensor(new_data, new_mask)
        if func is torch.ops.aten._indices:
            # Assumes data is sparse
            _check_args_kwargs_length(args, kwargs, f"__torch_dispatch__, {func}", len_args=1, len_kwargs=0)
            return MaskedTensor(data.indices(), torch.ones_like(data.indices()).bool())
        if func is torch.ops.aten._values:
            # Assumes data is sparse
            _check_args_kwargs_length(args, kwargs, f"__torch_dispatch__, {func}", len_args=1, len_kwargs=0)
            data = data.values()
            return MaskedTensor(data, torch.ones_like(data).bool())
        if func is torch.ops.aten._sparse_coo_tensor_with_dims_and_tensors:
            new_args = list(args)
            if is_masked_tensor(args[-1]):
                new_args[-1] = args[-1]._masked_data
            if is_masked_tensor(args[-2]):
                new_args[-2] = args[-2]._masked_data

            new_data = func(*new_args, **kwargs)
            new_args[-1] = torch.ones_like(new_args[-1])
            new_mask = func(*new_args, **kwargs).bool()

            return MaskedTensor(new_data, new_mask)
        msg = (
            f"{func.__name__} is not implemented in __torch_dispatch__ for MaskedTensor.\n"
            "If you would like this operator to be supported, please file an issue for a feature request at "
            "https://github.com/pytorch/maskedtensor/issues with a minimal reproducible code snippet.\n"
            "In the case that the semantics for the operator are not trivial, it would be appreciated "
            "to also include a proposal for the semantics."
        )
        warnings.warn(msg)
        return NotImplemented

    def __lt__(self, other):
        if is_masked_tensor(other):
            return MaskedTensor(self.get_data() < _get_data(other), self.get_mask())
        return MaskedTensor(self.get_data() < other, self.get_mask())

    def to_tensor(self, value):
        return self.get_data().masked_fill(~self.get_mask(), value)

    def get_data(self):
        return self._masked_data

    def get_mask(self):
        return self._masked_mask

    def layout(self):
        return self.masked_layout

    def is_sparse_coo(self):
        return self.layout() == torch.sparse_coo

    def is_sparse_csr(self):
        return self.layout() == torch.sparse_csr

    # Update later to support more sparse layouts
    def is_sparse(self):
        return self.is_sparse_coo() or self.is_sparse_csr()<|MERGE_RESOLUTION|>--- conflicted
+++ resolved
@@ -362,10 +362,6 @@
     def __torch_dispatch__(cls, func, types, args, kwargs):
         func = func.overloadpacket
 
-<<<<<<< HEAD
-        if len(args) <= 0:
-            raise ValueError("It is required that len(args) > 0 for __torch_dispatch__")
-
         from .passthrough import apply_pass_through_fn, is_pass_through_fn
 
         if is_pass_through_fn(func):
@@ -381,8 +377,6 @@
         if is_native_binary(func):
             return apply_native_binary(func, *args, **kwargs)
 
-=======
->>>>>>> 38f3a125
         if func in [torch.ops.aten.mm, torch.ops.aten.bmm]:
             _check_args_kwargs_length(args, kwargs, f"__torch_dispatch__, {func}", len_args=2, len_kwargs=0)
             return cls.matmul(args[0], args[1], func)  # type: ignore[call-arg]
