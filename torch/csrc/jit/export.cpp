#include <google/protobuf/util/json_util.h>
#include <google/protobuf/util/type_resolver_util.h>

#include <torch/csrc/autograd/symbolic.h>
#include <torch/csrc/jit/export.h>
#include <torch/csrc/onnx/onnx.h>

#include <ATen/core/functional.h>
#include <c10/util/Exception.h>
#include <torch/csrc/jit/import_export_helpers.h>
#include <torch/csrc/jit/passes/dead_code_elimination.h>
#include <torch/csrc/jit/passes/python_print.h>
#include <torch/csrc/jit/pickle.h>
#include <torch/csrc/jit/source_range_serialization.h>
#include <torch/csrc/jit/instruction.h>

#include <caffe2/core/types.h>
#include <caffe2/proto/caffe2_pb.h>
#include <caffe2/proto/torch_pb.h>
#include <caffe2/serialize/inline_container.h>
#include <onnx/onnx_pb.h>

#include <ATen/ATen.h>
#include <c10/util/Optional.h>

#include <fstream>
#include <memory>
#include <set>
#include <sstream>
#include <string>
#include <vector>

namespace torch {
namespace jit {
char const * toString(OpCode op);

namespace {
namespace onnx_torch = ::torch::onnx;
namespace onnx = ::ONNX_NAMESPACE;

namespace {
ExportModuleExtraFilesHook& GetExtraFilesHook() {
  static ExportModuleExtraFilesHook func = nullptr;
  return func;
};
}

class ScriptModuleSerializer;

std::string getNodeStackTraceString(const Node* n) {
  return n->sourceRange().str();
}

void validateBlock(
    Block* b,
    onnx_torch::OperatorExportTypes operator_export_type) {
  for (auto node : b->nodes()) {
    for (Block* sub_block : node->blocks()) {
      validateBlock(sub_block, operator_export_type);
    }
    // Macro'ed so we get a marginally better line number on failed export
#define FAIL_EXPORT(name)                          \
  throw std::runtime_error(                        \
      std::string("ONNX export failed: ") + name + \
      "\n\nGraph we tried to export:\n" + b->owningGraph()->toString());
    if (node->kind() == prim::PythonOp) {
      auto py_node = static_cast<PythonOp*>(node);
      FAIL_EXPORT(
          "Couldn't export Python operator " + py_node->name() +
          "\n\nDefined at:\n" + getNodeStackTraceString(node))
    } else {
      // Special error messages for certain types of operators
      if (node->kind() == aten::expand) {
        if (operator_export_type ==
            onnx_torch::OperatorExportTypes::ONNX_ATEN_FALLBACK) {
          WithInsertPoint guard(node);
          auto* new_node =
              b->owningGraph()->insertNode(b->owningGraph()->create(
                  Symbol(::c10::onnx::ATen),
                  node->inputs(),
                  node->outputs().size()));
          for (size_t i = 0; i < node->outputs().size(); ++i) {
            node->output(i)->replaceAllUsesWith(new_node->output(i));
          }
          new_node->s_(Symbol::fromQualString("attr::operator"), "expand");
        }
      }
      if (node->kind() == prim::PackPadded || node->kind() == prim::PadPacked) {
        FAIL_EXPORT(
            "Cannot export individual pack_padded_sequence or pad_packed_sequence; these operations must occur in pairs.\n\nUsage of this operation occurred at:\n" +
            getNodeStackTraceString(node));
      }
      bool is_aten_enabled = operator_export_type ==
              onnx_torch::OperatorExportTypes::ONNX_ATEN_FALLBACK ||
          operator_export_type == onnx_torch::OperatorExportTypes::ONNX_ATEN;
      if (!node->kind().is_onnx() && !node->kind().is_caffe2() &&
          !is_aten_enabled && !node->mustBeNone()) {
        FAIL_EXPORT(
            "Couldn't export operator " + node->kind().toDisplayString() +
            "\n\nDefined at:\n" + getNodeStackTraceString(node));
      }
    }
#undef FAIL_EXPORT
  }
}

void validateGraph(
    const std::shared_ptr<Graph>& graph,
    onnx_torch::OperatorExportTypes operator_export_type) {
  validateBlock(graph->block(), operator_export_type);
  // this is run on an onnx graph which doesn't have side effects.
  // ignore side effects in dead code elimination.
  EliminateDeadCode(graph->block(), true, DCESideEffectPolicy::ALLOW_DELETING_NODES_WITH_SIDE_EFFECTS);
}

class EncoderBase {
 public:
  EncoderBase(
      onnx_torch::OperatorExportTypes operator_export_type,
      bool strip_doc);

  onnx::ModelProto get_model_proto() {
    return model_proto_;
  }

 protected:
  // Using std::map instead of std::unordered_map for initializers
  // in EncodeGraph cosntructor so that the order in which initializers
  // get written to the ONNX graph is always the deterministic and
  // predictable. While this is not a ONNX requirement, it is needed
  // for testing purposes in tests that use _export_to_pretty_string()
  // for validating ONNX graphs.
  void EncodeGraph(
      onnx::GraphProto* graph_proto,
      const std::shared_ptr<Graph>& graph,
      const std::map<std::string, at::Tensor>& initializers =
        std::map<std::string, at::Tensor>(),
      const std::unordered_map<std::string, std::unordered_map<int64_t, std::string>>& dynamic_axes =
        std::unordered_map<std::string, std::unordered_map<int64_t, std::string>>(),
      bool keep_initializers_as_inputs = true);

  void EncodeBlock(
      onnx::GraphProto* graph_proto,
      const Block* block,
      const std::map<std::string, at::Tensor>& initializers =
        std::map<std::string, at::Tensor>(),
      const std::unordered_map<std::string, std::unordered_map<int64_t, std::string>>& dynamic_axes =
        std::unordered_map<std::string, std::unordered_map<int64_t, std::string>>(),
      bool keep_initializers_as_inputs = true);

  virtual void EncodeTensor(
      onnx::TensorProto* tensor_proto,
      const at::Tensor& tensor,
      const c10::optional<std::string> external_ref = {}) = 0;

  virtual void EncodeIntermediateValueInfo(
      onnx::GraphProto* graph_proto,
      const Value* n){}

  virtual void EncodeValueInfo(
      onnx::GraphProto* graph_proto,
      onnx::ValueInfoProto* v,
      const Value* n,
      const std::unordered_map<std::string, std::unordered_map<int64_t, std::string>>& dynamic_axes =
        std::unordered_map<std::string, std::unordered_map<int64_t, std::string>>());

  void AddAttribute(
      onnx::NodeProto* node_proto,
      const jit::Node* node,
      const jit::Symbol name);

  onnx::ModelProto model_proto_;
  size_t num_blocks_;
  onnx_torch::OperatorExportTypes operator_export_type_;
  bool strip_doc_;
  std::set<std::string> domains_;
};

onnx::TensorProto_DataType ATenTypeToOnnxType(at::ScalarType at_type) {
  switch (at_type) {
    case at::kDouble:
      return onnx::TensorProto_DataType_DOUBLE;
    case at::kFloat:
      return onnx::TensorProto_DataType_FLOAT;
    case at::kHalf:
      return onnx::TensorProto_DataType_FLOAT16;
    case at::kByte:
      return onnx::TensorProto_DataType_UINT8;
    case at::kChar:
      return onnx::TensorProto_DataType_INT8;
    case at::kShort:
      return onnx::TensorProto_DataType_INT16;
    case at::kInt:
      return onnx::TensorProto_DataType_INT32;
    case at::kLong:
      return onnx::TensorProto_DataType_INT64;
    case at::kBool:
      return onnx::TensorProto_DataType_BOOL;
    default:
      AT_ERROR("unexpected tensor scalar type");
  }
}

EncoderBase::EncoderBase(
    onnx_torch::OperatorExportTypes operator_export_type,
    bool strip_doc)
    : num_blocks_(0),
      operator_export_type_(operator_export_type),
      strip_doc_(strip_doc) {
  model_proto_.set_producer_name("pytorch");
  // we pin IR version to version 4 (01/22/2019) instead of using
  // onnx::IR_VERSION. with this change, the test_operators.py will be more
  // stable. only bump it when it's necessary
  model_proto_.set_ir_version(4);
  // TODO: set the producer version using appropriate function call
  model_proto_.set_producer_version("1.2");
}

void EncoderBase::EncodeValueInfo(
    onnx::GraphProto* graph_proto,
    onnx::ValueInfoProto* v,
    const Value* n,
    const std::unordered_map<std::string, std::unordered_map<int64_t, std::string>>& dynamic_axes) {
  std::string name = n->debugName();
  v->set_name(name);
  if (TensorTypePtr node_type = n->type()->cast<TensorType>()) {
    if (!node_type->isComplete()) {
      return;
    }
    onnx::TypeProto* t = v->mutable_type();
    onnx::TypeProto_Tensor* tensor_type = t->mutable_tensor_type();
    onnx::TensorShapeProto* shape = tensor_type->mutable_shape();
    std::vector<std::int64_t> sizes =
        node_type->sizes().concrete_sizes().value();
    for (size_t i = 0; i < sizes.size(); i++) {
      shape->add_dim();
      if ((dynamic_axes.find(name) != dynamic_axes.end()) &&
          (dynamic_axes.at(name).find(i) != dynamic_axes.at(name).end())){
        shape->mutable_dim(i)->set_dim_param(dynamic_axes.at(name).at(i));
      }
      else{
        shape->mutable_dim(i)->set_dim_value(sizes[i]);
      }
    }
    tensor_type->set_elem_type(
        ATenTypeToOnnxType(node_type->scalarType().value()));
  } else if (BoolTypePtr node_type = n->type()->cast<BoolType>()) {
    onnx::TypeProto* t = v->mutable_type();
    onnx::TypeProto_Tensor* tensor_type = t->mutable_tensor_type();
    tensor_type->set_elem_type(ATenTypeToOnnxType(at::kBool));
  }
}

void EncoderBase::EncodeGraph(
    onnx::GraphProto* graph_proto,
    const std::shared_ptr<Graph>& graph,
    const std::map<std::string, at::Tensor>& initializers,
    const std::unordered_map<std::string, std::unordered_map<int64_t, std::string>>& dynamic_axes,
    bool keep_initializers_as_inputs) {
  EncodeBlock(graph_proto, graph->block(), initializers, dynamic_axes, keep_initializers_as_inputs);
}

void EncoderBase::EncodeBlock(
    onnx::GraphProto* graph_proto,
    const Block* block,
    const std::map<std::string, at::Tensor>& initializers,
    const std::unordered_map<std::string, std::unordered_map<int64_t, std::string>>& dynamic_axes,
    bool keep_initializers_as_inputs) {
  AT_ASSERT(graph_proto != nullptr);
  std::string block_name = "torch-jit-export";
  if (num_blocks_) {
    block_name += std::to_string(num_blocks_);
  }
  num_blocks_++;
  graph_proto->set_name(block_name);

  // Since ONNX IR VERSION 4, initializers do not have to
  // be a subset of graph inputs. We use keep_initializers_as_inputs
  // argument to determine whether to add initializers
  // as inputs or not. If keep_initializers_as_inputs=false,
  // we only add non-parameter inputs as inputs to ONNX graph, and.
  // not the initializers (parameters). If keep_initializers_as_inputs
  // =true, we add initializers as inputs too. Setting
  // keep_initializers_as_inputs=false allows better
  // optimizations, such as constant-folding, on ONNX graphs
  // by backends/optimizers.
  if (keep_initializers_as_inputs) {
    for (auto input : block->inputs()) {
      onnx::ValueInfoProto* v = graph_proto->add_input();
      EncodeValueInfo(graph_proto, v, input, dynamic_axes);
    }
  }
  else {
    for (auto input : block->inputs()) {
      auto it = initializers.find(input->debugName());
      if (it == initializers.end()) {
        onnx::ValueInfoProto* v = graph_proto->add_input();
        EncodeValueInfo(graph_proto, v, input, dynamic_axes);
      }
    }
  }
  for (auto output : block->outputs()) {
    onnx::ValueInfoProto* v = graph_proto->add_output();
    EncodeValueInfo(graph_proto, v, output, dynamic_axes);
  }
  for (auto node : block->nodes()) {
    bool is_raw_export =
        operator_export_type_ == onnx_torch::OperatorExportTypes::RAW;
    if (node->mustBeNone() && !is_raw_export) {
      // None nodes are used to implement optional inputs. One
      // way to "not provide" an optional input is to create an
      // Undefined node, and pass its output as that input.
      continue;
    }
    auto p_n = graph_proto->add_node();
    if (!strip_doc_) {
      p_n->set_doc_string(node->sourceRange().str());
    }
    for (auto input : node->inputs()) {
      if (input->node()->mustBeNone() && !is_raw_export) {
        p_n->add_input("");
      } else {
        p_n->add_input(input->debugName());
      }
    }
    for (auto output : node->outputs()) {
      p_n->add_output(output->debugName());
      EncodeIntermediateValueInfo(graph_proto, output);
    }
    if (!node->kind().is_onnx()) {
      p_n->set_domain(node->kind().domainString());
      domains_.insert(node->kind().domainString());
    }
    if (is_raw_export) {
      AT_ASSERT(!node->kind().is_onnx());
    } else if (operator_export_type_ == onnx_torch::OperatorExportTypes::ONNX) {
      AT_ASSERT(
          !node->kind().is_aten() && !node->kind().is_prim() &&
          !node->kind().is_attr());
    }
    p_n->set_op_type(node->kind().toUnqualString());
    for (auto attr_name : node->attributeNames()) {
      AddAttribute(p_n, node, attr_name);
    }
    if (is_raw_export && node->blocks().size() > 0) {
      auto blocks = p_n->add_attribute();
      blocks->set_name("_blocks");
      blocks->set_type(onnx::AttributeProto_AttributeType_GRAPHS);
      for (auto block : node->blocks()) {
        auto graph = blocks->add_graphs();
        EncodeBlock(graph, block, initializers);
      }
    }
    if (node->kind() == ::c10::onnx::Loop) {
      AT_ASSERT(node->blocks().size() == 1);

      auto body = p_n->add_attribute();
      body->set_name("body");
      body->set_type(onnx::AttributeProto_AttributeType_GRAPH);
      auto g = body->mutable_g();
      EncodeBlock(g, node->blocks()[0]);
    }
    if (node->kind() == ::c10::onnx::If) {
      AT_ASSERT(node->blocks().size() == 2);

      auto true_branch = p_n->add_attribute();
      true_branch->set_name("then_branch");
      true_branch->set_type(onnx::AttributeProto_AttributeType_GRAPH);
      auto true_g = true_branch->mutable_g();
      EncodeBlock(true_g, node->blocks()[0]);

      auto false_branch = p_n->add_attribute();
      false_branch->set_name("else_branch");
      false_branch->set_type(onnx::AttributeProto_AttributeType_GRAPH);
      auto false_g = false_branch->mutable_g();
      EncodeBlock(false_g, node->blocks()[1]);
    }
  }
  AT_ASSERT(block->inputs().size() >= initializers.size());
  for (auto& name_tensor_pair : initializers) {
    auto p = graph_proto->add_initializer();
    p->set_name(name_tensor_pair.first);
    EncodeTensor(p, name_tensor_pair.second, name_tensor_pair.first);
  }
}

void EncoderBase::AddAttribute(
    onnx::NodeProto* node_proto,
    const jit::Node* node,
    const jit::Symbol name) {
  auto attr = node_proto->add_attribute();
  AT_ASSERT(name.is_attr());
  attr->set_name(name.toUnqualString());
  switch (node->kindOf(name)) {
    case AttributeKind::f:
      attr->set_f(node->f(name));
      attr->set_type(onnx::AttributeProto_AttributeType_FLOAT);
      break;
    case AttributeKind::fs:
      attr->set_type(onnx::AttributeProto_AttributeType_FLOATS);
      for (auto& v : node->fs(name))
        attr->add_floats(v);
      break;
    case AttributeKind::i:
      attr->set_type(onnx::AttributeProto_AttributeType_INT);
      attr->set_i(node->i(name));
      break;
    case AttributeKind::is:
      attr->set_type(onnx::AttributeProto_AttributeType_INTS);
      for (auto& v : node->is(name))
        attr->add_ints(v);
      break;
    case AttributeKind::s:
      attr->set_type(onnx::AttributeProto_AttributeType_STRING);
      attr->set_s(node->s(name));
      break;
    case AttributeKind::ss:
      attr->set_type(onnx::AttributeProto_AttributeType_STRINGS);
      for (auto& v : node->ss(name))
        attr->add_strings(v);
      break;
    case AttributeKind::t: {
      attr->set_type(onnx::AttributeProto_AttributeType_TENSOR);
      auto t = attr->mutable_t();
      EncodeTensor(t, node->t(name));
    } break;
    case AttributeKind::ts:
      attr->set_type(onnx::AttributeProto_AttributeType_TENSORS);
      for (auto& v : node->ts(name)) {
        auto t = attr->add_tensors();
        EncodeTensor(t, v);
      }
      break;
    case AttributeKind::g: {
      attr->set_type(onnx::AttributeProto_AttributeType_GRAPH);
      auto g = attr->mutable_g();
      EncodeGraph(g, node->g(name));
    } break;
    case AttributeKind::gs:
      attr->set_type(onnx::AttributeProto_AttributeType_GRAPHS);
      for (auto& v : node->gs(name)) {
        auto g = attr->add_graphs();
        EncodeGraph(g, v);
      }
      break;
    default:
      throw std::runtime_error("unexpected attribute kind");
  }
}

class GraphEncoder : public EncoderBase {
 public:
  GraphEncoder(
      const std::shared_ptr<Graph>& graph,
      int64_t onnx_opset_version,
      onnx_torch::OperatorExportTypes operator_export_type,
      const std::map<std::string, at::Tensor>& initializers,
      const std::unordered_map<std::string, std::unordered_map<int64_t, std::string>>& dynamic_axes,
      bool defer_weight_export,
      bool strip_doc,
      bool keep_initializers_as_inputs);

  RawDataExportMap get_raw_data_export_map() {
    return raw_data_export_map_;
  }

 private:
  void EncodeTensor(
      onnx::TensorProto* tensor_proto,
      const at::Tensor& tensor,
      const c10::optional<std::string> external_ref = {}) override;

  RawDataExportMap raw_data_export_map_;
  bool defer_weight_export_;
};

GraphEncoder::GraphEncoder(
    const std::shared_ptr<Graph>& graph,
    int64_t onnx_opset_version,
    onnx_torch::OperatorExportTypes operator_export_type,
    const std::map<std::string, at::Tensor>& initializers,
    const std::unordered_map<std::string, std::unordered_map<int64_t, std::string>>& dynamic_axes,
    bool defer_weight_export,
    bool strip_doc,
    bool keep_initializers_as_inputs)
    : EncoderBase(operator_export_type, strip_doc),
      defer_weight_export_(defer_weight_export) {
  if (operator_export_type != onnx_torch::OperatorExportTypes::RAW) {
    validateGraph(graph, operator_export_type);
  }

  auto* imp = model_proto_.add_opset_import();
  // This is the version of ONNX operator set we are targeting
  imp->set_version(onnx_opset_version);

  EncodeGraph(model_proto_.mutable_graph(), graph, initializers, dynamic_axes, keep_initializers_as_inputs);

  for (const std::string& domain : domains_) {
    auto* opset = model_proto_.add_opset_import();
    opset->set_domain(domain);
    opset->set_version(0);
  }
}

void GraphEncoder::EncodeTensor(
    onnx::TensorProto* tensor_proto,
    const at::Tensor& tensor,
    const c10::optional<std::string> external_ref) {
  for (auto d : tensor.sizes()) {
    tensor_proto->add_dims(d);
  }
  tensor_proto->set_data_type(ATenTypeToOnnxType(tensor.scalar_type()));
  // CPU's HalfTensor doesn't have contiguous(), so first calling contiguous()
  auto t = tensor.contiguous().cpu();
  // Add a buffer to the raw_data_export_map for the caller to dump into an
  // external data store. If external_ref is not specified, we instead dump
  // the contiguous data into the protobuf itself
  if (defer_weight_export_ && external_ref) {
    // For now, we use the name of the tensor as the external lookup name to
    // avoid ONNX protobuf changes.
    AT_ASSERT(external_ref.value() == tensor_proto->name());
    AT_ASSERT(raw_data_export_map_.count(external_ref.value()) == 0);
    raw_data_export_map_[external_ref.value()] = t;
    tensor_proto->set_raw_data("__EXTERNAL");
  } else {
    AT_ASSERT(t.is_contiguous());
    tensor_proto->set_raw_data(std::string(
        static_cast<char*>(t.data_ptr()), t.element_size() * t.numel()));
  }
}

class ScriptModuleSerializer {
 public:
  ScriptModuleSerializer(const std::string& filename)
      : writer_(filename.c_str()) {}

  ScriptModuleSerializer(std::ostream* ofs)
      : ofs_(), writer_(ofs) {}

  void serialize(
      const script::Module& module,
      const script::ExtraFilesMap& extra_files,
      bool bytecode_format) {
    C10_LOG_API_USAGE_ONCE("torch.script.save");
    writeExtraFiles(module, extra_files);
    // Serialize all code info.
    writeCode(module.type());
    // The tensor constants from the code are written to a separate archive
    // so loading the code does not depend on loading the data
    std::vector<IValue> ivalue_constants(
        constant_table_.begin(), constant_table_.end());
    writeArchive("constants", c10::ivalue::Tuple::create(ivalue_constants));
    if (bytecode_format) {
      writeByteCode(module);
    }
    // finally we serialize the model
    writeArchive("data", module.module_object());
  }

 private:
  void writeArchive(const std::string& archive_name, const IValue& value) {
    std::vector<char> data;
    Pickler data_pickle(
        [&](const char* buf, size_t size) {
          data.insert(data.end(), buf, buf + size);
        },
        nullptr);
    data_pickle.protocol();
    data_pickle.pushIValue(value);
    data_pickle.stop();
    size_t i = 0;
    for (const auto& td : data_pickle.tensorData()) {
      std::stringstream fname;
      fname << archive_name << "/" << i++;
      writer_.writeRecord(fname.str(), td.data(), td.sizeInBytes());
    }
    std::stringstream fname;
    fname << archive_name << ".pkl";
    writer_.writeRecord(fname.str(), data.data(), data.size());
  }

  void writeExtraFiles(
      const script::Module& module,
      const script::ExtraFilesMap& extra_files) {
    // Write out extra files.
    for (const auto& kv : extra_files) {
      const std::string key = "extra/" + kv.first;
      writer_.writeRecord(key, kv.second.data(), kv.second.size());
    }
    auto hook = GetExtraFilesHook();
    if (hook) {
      script::ExtraFilesMap hook_files = hook(module);
      for (const auto& kv : hook_files) {
        const std::string key = "extra/" + kv.first;
        writer_.writeRecord(key, kv.second.data(), kv.second.size());
      }
    }
  }

  void writeCode(const at::NamedTypePtr& root_type) {
    class_deps_.push_back(root_type);
    for (size_t i = 0; i < class_deps_.size(); ++i) {
      // note: convertNameType may extend class_deps_, so re-checking
      // .size() is necessary
      convertNamedType(class_deps_[i]);
    }

    // Mapping of filename => src. We need this because multiple clases may go
    // in the same file (e.g. foo.bar.Baz and foo.bar.Qux)
    for (auto& item : file_streams_) {
      const std::string filename = qualifierToArchivePath(item.key(), "code/");

      const std::string src = item.value().str();
      writer_.writeRecord(filename, src.c_str(), src.size(), /*compress=*/true);

      // Write out the debug information
      std::stringstream debugFilename;
      debugFilename << filename << ".debug_pkl";
      SourceRangePickler source_range_pickler;
      const auto& range_data =
          source_range_pickler.pickle(item.value().ranges());
      writer_.writeRecord(
          debugFilename.str(),
          range_data.data(),
          range_data.size(),
          /*compress=*/true);
    }
  }

<<<<<<< HEAD
=======
  void writeByteCode(const script::Module& module) {
    auto methods = module.get_methods();
    std::vector<c10::IValue> elements;
    for (const auto& method : methods) {
      const auto& func = method.function();
      torch::jit::Code code(func.graph());

      // instructions
      std::vector<IValue> inss;
      for (const auto& ins : code.instructions()) {
        TORCH_CHECK(isOpSupportedInMobile(ins.op), toString(ins.op),
                    " is not supported in mobile module.");
        std::vector<IValue> insv{toString(ins.op), ins.X, ins.N};
        inss.emplace_back(c10::ivalue::Tuple::create(std::move(insv)));
      }
      auto instructions = c10::ivalue::Tuple::create(std::move(inss));
      auto named_ins = c10::ivalue::Tuple::create({"instructions", instructions});

      // operators
      std::vector<IValue> opss;
      for (const auto& opname : code.opname_table()) {
        opss.emplace_back(c10::ivalue::Tuple::create({opname.name, opname.overload_name}));
      }
      auto operators = c10::ivalue::Tuple::create(std::move(opss));
      auto named_ops = c10::ivalue::Tuple::create({"operators", operators});

      // constants
      auto constants = c10::ivalue::Tuple::create(code.constant_table());
      auto named_consts = c10::ivalue::Tuple::create({"constants", constants});

      // since the register location is embedded into the bytecode, pass the register size
      auto named_regsize = c10::ivalue::Tuple::create({"register_size",
                                                       static_cast<int>(code.register_size())});

      auto element = c10::ivalue::Tuple::create({named_ins, named_ops, named_consts, named_regsize});
      elements.push_back(c10::ivalue::Tuple::create({func.qualname().qualifiedName(), element}));
    }
    auto telements = c10::ivalue::Tuple::create(std::move(elements));
    writeArchive("bytecode", telements);
  }

>>>>>>> 38d3d951
  void convertNamedType(const c10::NamedTypePtr& class_type) {
    if (converted_types_.count(class_type)) {
      return;
    }
    converted_types_.insert(class_type);
    std::string qualifier = class_type->name()->prefix();
    PythonPrint* pp = file_streams_.find(qualifier);
    if (!pp) {
      pp = &file_streams_.insert(
          qualifier,
          PythonPrint(
              constant_table_, class_deps_, /*enforce_importable=*/true));
    }
    pp->printNamedType(class_type);
  }

  std::ofstream ofs_;
  caffe2::serialize::PyTorchStreamWriter writer_;
  std::vector<at::Tensor> constant_table_;
  std::unordered_set<c10::NamedTypePtr> converted_types_;
  std::vector<c10::NamedTypePtr> class_deps_;

<<<<<<< HEAD
  // qualifier, e.g. '__torch__.Bar' -> PythonPrint for the file that will be
  // created
  OrderedDict<std::string, PythonPrint> file_streams_;
=======
  // all deps used by this module hierarchy
  struct TypeInfo {
    std::string source;
    SourceRangeRecords debug_info;
  };
  OrderedDict<c10::NamedTypePtr, TypeInfo> converted_types_;
  bool bytecode_format_;
>>>>>>> 38d3d951
};

// Pretty printing for ONNX
constexpr char indent_char = ' ';
constexpr size_t indent_multiplier = 2;

std::string idt(size_t indent) {
  return std::string(indent * indent_multiplier, indent_char);
}

std::string nlidt(size_t indent) {
  return std::string("\n") + idt(indent);
}

void dump(const onnx::TensorProto& tensor, std::ostream& stream) {
  stream << "TensorProto shape: [";
  for (int i = 0; i < tensor.dims_size(); ++i) {
    stream << tensor.dims(i) << (i == tensor.dims_size() - 1 ? "" : " ");
  }
  stream << "]";
}

void dump(const onnx::TensorShapeProto& shape, std::ostream& stream) {
  for (int i = 0; i < shape.dim_size(); ++i) {
    auto& dim = shape.dim(i);
    if (dim.has_dim_value()) {
      stream << dim.dim_value();
    } else {
      stream << "?";
    }
    stream << (i == shape.dim_size() - 1 ? "" : " ");
  }
}

void dump(const onnx::TypeProto_Tensor& tensor_type, std::ostream& stream) {
  stream << "Tensor dims: ";
  dump(tensor_type.shape(), stream);
}

void dump(const onnx::TypeProto& type, std::ostream& stream) {
  dump(type.tensor_type(), stream);
}

void dump(const onnx::ValueInfoProto& value_info, std::ostream& stream) {
  stream << "{name: \"" << value_info.name() << "\", type:";
  dump(value_info.type(), stream);
  stream << "}";
}

void dump(const onnx::GraphProto& graph, std::ostream& stream, size_t indent);

void dump(
    const onnx::AttributeProto& attr,
    std::ostream& stream,
    size_t indent) {
  stream << "{ name: '" << attr.name() << "', type: ";
  if (attr.has_f()) {
    stream << "float, value: " << attr.f();
  } else if (attr.has_i()) {
    stream << "int, value: " << attr.i();
  } else if (attr.has_s()) {
    stream << "string, value: '" << attr.s() << "'";
  } else if (attr.has_g()) {
    stream << "graph, value:\n";
    dump(attr.g(), stream, indent + 1);
    stream << nlidt(indent);
  } else if (attr.has_t()) {
    stream << "tensor, value:";
    dump(attr.t(), stream);
  } else if (attr.floats_size()) {
    stream << "floats, values: [";
    for (int i = 0; i < attr.floats_size(); ++i)
      stream << attr.floats(i) << (i == attr.floats_size() - 1 ? "" : " ");
    stream << "]";
  } else if (attr.ints_size()) {
    stream << "ints, values: [";
    for (int i = 0; i < attr.ints_size(); ++i)
      stream << attr.ints(i) << (i == attr.ints_size() - 1 ? "" : " ");
    stream << "]";
  } else if (attr.strings_size()) {
    stream << "strings, values: [";
    for (int i = 0; i < attr.strings_size(); ++i)
      stream << "'" << attr.strings(i) << "'"
             << (i == attr.strings_size() - 1 ? "" : " ");
    stream << "]";
  } else if (attr.tensors_size()) {
    stream << "tensors, values: [";
    for (auto& t : attr.tensors()) {
      dump(t, stream);
    }
    stream << "]";
  } else if (attr.graphs_size()) {
    stream << "graphs, values: [";
    for (auto& g : attr.graphs()) {
      dump(g, stream, indent + 1);
    }
    stream << "]";
  } else {
    stream << "UNKNOWN";
  }
  stream << "}";
}

void dump(const onnx::NodeProto& node, std::ostream& stream, size_t indent) {
  stream << "Node {type: \"" << node.op_type() << "\", inputs: [";
  for (int i = 0; i < node.input_size(); ++i) {
    stream << node.input(i) << (i == node.input_size() - 1 ? "" : ",");
  }
  stream << "], outputs: [";
  for (int i = 0; i < node.output_size(); ++i) {
    stream << node.output(i) << (i == node.output_size() - 1 ? "" : ",");
  }
  stream << "], attributes: [";
  for (int i = 0; i < node.attribute_size(); ++i) {
    dump(node.attribute(i), stream, indent + 1);
    stream << (i == node.attribute_size() - 1 ? "" : ",");
  }
  stream << "]}";
}

void dump(const onnx::GraphProto& graph, std::ostream& stream, size_t indent) {
  stream << idt(indent) << "GraphProto {" << nlidt(indent + 1) << "name: \""
         << graph.name() << "\"" << nlidt(indent + 1) << "inputs: [";
  for (int i = 0; i < graph.input_size(); ++i) {
    dump(graph.input(i), stream);
    stream << (i == graph.input_size() - 1 ? "" : ",");
  }
  stream << "]" << nlidt(indent + 1) << "outputs: [";
  for (int i = 0; i < graph.output_size(); ++i) {
    dump(graph.output(i), stream);
    stream << (i == graph.output_size() - 1 ? "" : ",");
  }
  stream << "]" << nlidt(indent + 1) << "initializers: [";
  for (int i = 0; i < graph.initializer_size(); ++i) {
    dump(graph.initializer(i), stream);
    stream << (i == graph.initializer_size() - 1 ? "" : ",");
  }
  stream << "]" << nlidt(indent + 1) << "nodes: [" << nlidt(indent + 2);
  for (int i = 0; i < graph.node_size(); ++i) {
    dump(graph.node(i), stream, indent + 2);
    if (i != graph.node_size() - 1)
      stream << "," << nlidt(indent + 2);
  }
  stream << nlidt(indent + 1) << "]\n" << idt(indent) << "}\n";
}

void dump(
    const onnx::OperatorSetIdProto& operator_set_id,
    std::ostream& stream) {
  stream << "OperatorSetIdProto { domain: " << operator_set_id.domain() << "}";
}

void dump(const onnx::ModelProto& model, std::ostream& stream, size_t indent) {
  stream << idt(indent) << "ModelProto {" << nlidt(indent + 1)
         << "producer_name: \"" << model.producer_name() << "\""
         << nlidt(indent + 1) << "domain: \"" << model.domain() << "\""
         << nlidt(indent + 1) << "doc_string: \"" << model.doc_string() << "\"";
  if (model.has_graph()) {
    stream << nlidt(indent + 1) << "graph:\n";
    dump(model.graph(), stream, indent + 2);
  }
  if (model.opset_import_size()) {
    stream << idt(indent + 1) << "opset_import: [";
    for (auto& opset_imp : model.opset_import()) {
      dump(opset_imp, stream);
    }
    stream << "],\n";
  }
  stream << idt(indent) << "}\n";
}

std::string prettyPrint(const onnx::ModelProto& model) {
  std::stringstream ss;
  dump(model, ss, 0);
  return ss.str();
}

} // namespace

void SetExportModuleExtraFilesHook(ExportModuleExtraFilesHook hook) {
  GetExtraFilesHook() = hook;
}

std::string pretty_print_onnx(
    const std::shared_ptr<Graph>& graph,
    const std::map<std::string, at::Tensor>& initializers,
    int64_t onnx_opset_version,
    bool defer_weight_export,
    ::torch::onnx::OperatorExportTypes operator_export_type,
    bool google_printer,
    bool keep_initializers_as_inputs) {
  auto graph_encoder = GraphEncoder(
      graph,
      onnx_opset_version,
      operator_export_type,
      initializers,
      std::unordered_map<std::string, std::unordered_map<int64_t, std::string>>{},
      defer_weight_export,
      true,
      keep_initializers_as_inputs);
  if (google_printer) {
    return graph_encoder.get_model_proto().DebugString();
  }
  return prettyPrint(graph_encoder.get_model_proto());
}

// export_raw_ir will export IR ops without turning them into ONNX ops.
// The output will use the ONNX protobuf format, but the ops will not
// conform to the ONNX op specification. Thus, the output will not
// be interpretable by a ONNX-compatible framework. However, PyTorch or
// libtorch will be able to import the IR and play it back.
std::tuple<std::string, RawDataExportMap> export_onnx(
    const std::shared_ptr<Graph>& graph,
    const std::map<std::string, at::Tensor>& initializers,
    int64_t onnx_opset_version,
    const std::unordered_map<std::string, std::unordered_map<std::int64_t, std::string>>& dynamic_axes,
    bool defer_weight_export,
    ::torch::onnx::OperatorExportTypes operator_export_type,
    bool strip_doc_string,
    bool keep_initializers_as_inputs) {
  auto graph_encoder = GraphEncoder(
      graph,
      onnx_opset_version,
      operator_export_type,
      initializers,
      dynamic_axes,
      defer_weight_export,
      strip_doc_string,
      keep_initializers_as_inputs);
  return std::make_tuple(
      graph_encoder.get_model_proto().SerializeAsString(),
      graph_encoder.get_raw_data_export_map());
}


void ExportModule(
    const script::Module& module,
    std::ostream& out,
    const script::ExtraFilesMap& extra_files,
    bool bytecode_format) {
  ScriptModuleSerializer serializer(&out);
  serializer.serialize(module, extra_files, bytecode_format);
}

void ExportModule(
    const script::Module& module,
    const std::string& filename,
    const script::ExtraFilesMap& extra_files,
    bool bytecode_format) {
  ScriptModuleSerializer serializer(filename);
  serializer.serialize(module, extra_files, bytecode_format);
}

} // namespace jit
} // namespace torch<|MERGE_RESOLUTION|>--- conflicted
+++ resolved
@@ -627,8 +627,6 @@
     }
   }
 
-<<<<<<< HEAD
-=======
   void writeByteCode(const script::Module& module) {
     auto methods = module.get_methods();
     std::vector<c10::IValue> elements;
@@ -670,7 +668,6 @@
     writeArchive("bytecode", telements);
   }
 
->>>>>>> 38d3d951
   void convertNamedType(const c10::NamedTypePtr& class_type) {
     if (converted_types_.count(class_type)) {
       return;
@@ -693,19 +690,10 @@
   std::unordered_set<c10::NamedTypePtr> converted_types_;
   std::vector<c10::NamedTypePtr> class_deps_;
 
-<<<<<<< HEAD
   // qualifier, e.g. '__torch__.Bar' -> PythonPrint for the file that will be
   // created
   OrderedDict<std::string, PythonPrint> file_streams_;
-=======
-  // all deps used by this module hierarchy
-  struct TypeInfo {
-    std::string source;
-    SourceRangeRecords debug_info;
-  };
-  OrderedDict<c10::NamedTypePtr, TypeInfo> converted_types_;
   bool bytecode_format_;
->>>>>>> 38d3d951
 };
 
 // Pretty printing for ONNX
