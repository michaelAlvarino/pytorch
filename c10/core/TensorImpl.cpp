#include <c10/core/TensorImpl.h>

#include <c10/core/Backend.h>
#include <c10/core/InferenceMode.h>
#include <c10/core/SymIntArrayRef.h>
#include <c10/core/WrapDimMinimal.h>
#include <c10/core/impl/LocalDispatchKeySet.h>
#include <c10/core/impl/PyInterpreter.h>
#include <c10/core/impl/TorchDispatchModeTLS.h>
#include <c10/util/Optional.h>
#include <c10/util/irange.h>

#include <utility>

C10_DEFINE_bool(
    caffe2_keep_on_shrink,
    true,
    "If set, keeps memory when a tensor is shrinking its size.");

C10_DEFINE_int64(
    caffe2_max_keep_on_shrink_memory,
    LLONG_MAX,
    "The maximum memory in bytes to keep on shrink, if the difference between "
    "tensor sizes is bigger than this then tensor will be reset.");

namespace c10 {

const char* const TensorImpl::err_msg_tensor_metadata_change_not_allowed =
    "is not allowed on a Tensor created from .data or .detach().\n"
    "If your intent is to change the metadata of a Tensor (such as sizes / strides / storage / storage_offset)\n"
    "without autograd tracking the change, remove the .data / .detach() call and wrap the change in a `with torch.no_grad():` block.\n"
    "For example, change:\n"
    "    x.data.set_(y)\n"
    "to:\n"
    "    with torch.no_grad():\n"
    "        x.set_(y)";

at::Tensor& TensorImpl::mutable_grad() {
  if (!autograd_meta_)
    autograd_meta_ = impl::GetAutogradMetaFactory()->make();
  return autograd_meta_->mutable_grad();
}

const at::Tensor& TensorImpl::grad() const {
  // Yes, I know this looks really weird.  But I don't really have a choice as
  // long as this function returns a const reference to Tensor.  I'm not
  // really sure how I would have designed this API differently, but it
  // is not so easy to fix right now because the mutable counterpart of
  // this function must keep working so that "x.grad() = ..." keeps working
  // (part of public API).
  if (!autograd_meta_)
    return impl::GetAutogradMetaFactory()->undefined_tensor();
  return autograd_meta_->grad();
}

const at::Tensor& TensorImpl::_fw_grad(
    uint64_t level,
    const at::TensorBase& self) const {
  // See TensorImpl::grad() above for explanation about the line below
  if (!autograd_meta_)
    return impl::GetAutogradMetaFactory()->undefined_tensor();
  return autograd_meta_->fw_grad(level, self);
}

void TensorImpl::_set_fw_grad(
    const at::TensorBase& new_grad,
    const at::TensorBase& self,
    uint64_t level,
    bool is_inplace_op) {
  if (!autograd_meta_)
    autograd_meta_ = impl::GetAutogradMetaFactory()->make();
  autograd_meta_->set_fw_grad(new_grad, self, level, is_inplace_op);
}

TensorImpl::~TensorImpl() {
  pyobj_slot_.destroy_pyobj_if_needed();
}

TensorImpl::TensorImpl(
    Storage&& storage,
    DispatchKeySet key_set,
    const caffe2::TypeMeta data_type)
    // Use std::forward to suppress static analyzer false positive.
    : TensorImpl(
          std::forward<Storage>(storage),
          key_set,
          data_type,
          storage.device()) {}

// [Note: Python key removal]
// ~~~~~~~~~~~~~~~~~~~~~~~~~~~~~~~~~~~~~~~~~~~~~~~~~~~~
// In most constructors for TensorImpl, you will see Python and
// PythonTLSSnapshot keys are removed from the passed in DispatchKeySet.  Why?
//
// INVARIANT: Python and PythonTLSSnapshot dispatch keys are set iff PyObject
// for the Tensor has a nontrivial __torch_dispatch__ implementation.
//
// When a fresh TensorImpl is created, there is *no* PyObject (this only gets
// initialized lazily at the first point in time the Tensor passes into Python).
// So we would violate the invariant.
//
// In practice, what will happen shortly afterwards is that the TensorImpl
// will get its PyObject initialized by Tensor._make_subclass; at this point
// the Python and PythonTLSSnapshot dispatch keys will be set and all is well.
// The point is to delay the dispatch key setting until that point.

// NOLINTNEXTLINE(cppcoreguidelines-pro-type-member-init)
TensorImpl::TensorImpl(
    ImplType type,
    Storage&& storage,
    DispatchKeySet key_set,
    const caffe2::TypeMeta data_type)
    : storage_(std::move(storage)),

      numel_(0),
      data_type_(data_type),
      device_opt_(storage_.device()),
      key_set_(key_set - c10::python_ks) { // See [Note: Python key removal]
  init_bitfields();
  // Inference tensor doesn't have version counter.
  if (!is_inference()) {
    version_counter_ = VariableVersion(/*version=*/0);
  }
}

// NOLINTNEXTLINE(cppcoreguidelines-pro-type-member-init)
TensorImpl::TensorImpl(
    DispatchKeySet key_set,
    const caffe2::TypeMeta data_type,
    c10::optional<c10::Device> device_opt)
    : TensorImpl({}, key_set, data_type, device_opt) {}

// NOLINTNEXTLINE(cppcoreguidelines-pro-type-member-init)
TensorImpl::TensorImpl(
    Storage&& storage,
    DispatchKeySet key_set,
    const caffe2::TypeMeta data_type,
    c10::optional<c10::Device> device_opt)
    : storage_(std::move(storage)),

      numel_(0),
      data_type_(data_type),
      device_opt_(device_opt) {
  init_bitfields();

  if (!key_set.empty()) {
    TORCH_INTERNAL_ASSERT(
        data_type == ScalarType::Undefined || device_opt_.has_value());
    // UndefinedTensorImpl is a singleton, so we skip logging it
    C10_LOG_API_USAGE_ONCE("tensor.create");
  }

  // XXX: if updating keyset logic here also update
  // _change_backend_component_keys
  bool inference_mode = c10::InferenceMode::is_enabled();

  // TODO: be more explicit about the full key set at call sites so we
  // don't have to keep recomputing it here
  auto k = key_set.highestBackendKey();

  key_set = key_set | getAutocastRelatedKeySetFromBackend(k);

  // See [Note: Python key removal]
  key_set = key_set - c10::python_ks;

  // Inference tensor doesn't have autograd related keys.
  if (inference_mode) {
    // See Note [Expected TLS state in InferenceMode] for why we exclude
    // Autograd & ADInplaceOrView keys. Normally key_set only contains backend
    // keys but we do the substraction here to make sure.
    key_set_ = key_set - c10::autograd_dispatch_keyset_with_ADInplaceOrView;
  } else {
    // TODO: Ideally we only add AutogradBackend key when the tensor requires
    // grad.
    //       See Note [Dream: skip VariableType kernel when requires_grad=false]
    key_set_ = key_set | getAutogradRelatedKeySetFromBackend(k);
  }

  // Inference tensor doesn't have version counter.
  if (!is_inference()) {
    version_counter_ = VariableVersion(/*version=*/0);
  }
  // we would also like to check that non-cpu devices have an index, but some
  // Caffe2 operators create Storages with default devices.
}

void TensorImpl::_change_backend_component_keys(c10::Device device) {
  BackendComponent new_backend = toBackendComponent(device.type());
  BackendComponent old_backend = key_set_.highestBackendKey();

  // following logic TensorImpl::TensorImpl, update the BackendComponent related
  // keys to correspond to device

  // TODO: Autocoast should be a per-backend functionality key, once that change
  // is made this key swap will not be necessary.
  auto key_set =
      key_set_ - c10::getAutocastRelatedKeySetFromBackend(old_backend);
  key_set = key_set | c10::getAutocastRelatedKeySetFromBackend(new_backend);

  // See note [Removing keys from DispatchKeySet Only Affects Functionality
  // Keys]
  key_set = key_set.remove_backend(old_backend);
  key_set_ = key_set | DispatchKeySet(new_backend);
}

void TensorImpl::HandleResize() {
  // If needed, we will free the data. the next mutable_data() call
  // will create the data storage.
  bool reset_tensor = false;
  if (reserved_) {
    // If tensor is reserved then don't claim its memeory unless nbytes()
    // is smaller than new size
    reset_tensor =
        storage_.nbytes() < (storage_offset_ + numel_) * data_type_.itemsize();
  } else {
    reset_tensor = storage_.nbytes() <
            (storage_offset_ + numel_) * data_type_.itemsize() ||
        !FLAGS_caffe2_keep_on_shrink ||
        storage_.nbytes() - (storage_offset_ + numel_) * data_type_.itemsize() >
            static_cast<size_t>(FLAGS_caffe2_max_keep_on_shrink_memory);
  }

  if (reset_tensor && storage_initialized()) {
    FreeMemory();
  }
}

// base, sizes, strides
static c10::optional<
    std::tuple<SymNode, std::vector<SymNode>, std::vector<SymNode>>>
normalize_sym_sizes_strides(SymIntArrayRef sizes, SymIntArrayRef strides) {
  // Look for a SymNode to dispatch on
  SymNode base;
  bool all_hinted = true;
  for (const auto& s : sizes) {
    if (all_hinted && !s.has_hint()) {
      all_hinted = false;
    }
    if (!base && s.is_symbolic()) {
      base = s.toSymNodeImpl();
    }
  }
  for (const auto& s : strides) {
    if (all_hinted && !s.has_hint()) {
      all_hinted = false;
    }
    if (!base && s.is_symbolic()) {
      base = s.toSymNodeImpl();
    }
  }
  if (!base || all_hinted) {
    // Couldn't find.  Tell the caller to do the normal computation
    // Alternately, if everything is hinted, we want the normal computation
    // too
    return c10::nullopt;
  }
  // Populate the SymNode array
  std::vector<SymNode> size_nodes;
  std::vector<SymNode> stride_nodes;
  size_nodes.reserve(sizes.size());
  stride_nodes.reserve(strides.size());
  for (const auto& s : sizes) {
<<<<<<< HEAD
    size_nodes.emplace_back(
        s.is_symbolic() ? s.toSymNodeImpl()
                        : base->wrap_int(s.as_int_unchecked()));
  }
  for (const auto& s : strides) {
    stride_nodes.emplace_back(
        s.is_symbolic() ? s.toSymNodeImpl()
                        : base->wrap_int(s.as_int_unchecked()));
=======
    size_nodes.emplace_back(s.wrap_node(base));
  }
  for (const auto& s : strides) {
    stride_nodes.emplace_back(s.wrap_node(base));
>>>>>>> 4d753b50
  }
  return c10::make_optional(
      std::tuple<SymNode, std::vector<SymNode>, std::vector<SymNode>>(
          std::move(base), std::move(size_nodes), std::move(stride_nodes)));
}

template <typename T>
bool _compute_contiguous(ArrayRef<T> sizes, ArrayRef<T> strides, T numel) {
  bool is_contiguous = true;
  if (numel == 0)
    return is_contiguous;
  T z = 1;
  // NB: make sure we do signed arithmetic
  for (int64_t d = int64_t(sizes.size()) - 1; d >= 0; d--) {
    const auto& size_d = sizes[d];
    if (size_d != 1) {
      if (strides[d] == z) {
        z *= size_d;
      } else {
        is_contiguous = false;
        break;
      }
    }
  }
  return is_contiguous;
}

bool TensorImpl::compute_contiguous(identity<bool>) const {
  if (is_sparse()) {
    return false;
  }
  return _compute_contiguous<int64_t>(
      sizes_and_strides_.sizes_arrayref(),
      sizes_and_strides_.strides_arrayref(),
      numel_);
}

<<<<<<< HEAD
SymBool TensorImpl::compute_contiguous(identity<SymBool>) const {
  if (is_sparse()) {
    return false;
  }
  SymIntArrayRef sizes = extra_meta_->sizes_;
  SymIntArrayRef strides = extra_meta_->strides_;
  auto n = normalize_sym_sizes_strides(sizes, strides);
  if (n.has_value()) {
    SymNode base;
    std::vector<SymNode> size_nodes;
    std::vector<SymNode> stride_nodes;
    std::tie(base, size_nodes, stride_nodes) = *n;
    return SymBool(base->is_contiguous(size_nodes, stride_nodes));
  } else {
    return _compute_contiguous(sizes, strides, extra_meta_->numel_);
  }
}

=======
>>>>>>> 4d753b50
template <typename T>
bool _compute_channels_last_contiguous_2d(
    ArrayRef<T> sizes,
    ArrayRef<T> strides) {
  // Please don't combine these code, constant array is used here to let
  // compiler fully unroll the loop to get better performance
  switch (sizes.size()) {
    case 4: {
      T expected = 1;
      for (auto& d : {1, 3, 2, 0}) {
        const auto& size_d = sizes[d];
        if (size_d != 1) {
          if (strides[d] != expected) {
            return false;
          }
          expected *= size_d;
        }
      }
      return true;
    }
    // NOLINTNEXTLINE(bugprone-branch-clone)
    case 3:
      // TODO dim == 3 case will be enabled once it is fully tested
      return false;
    default:
      return false;
  }
}

bool TensorImpl::compute_channels_last_contiguous_2d(identity<bool>) const {
  if (is_sparse()) {
    return false;
  }
  return _compute_channels_last_contiguous_2d<int64_t>(
      sizes_and_strides_.sizes_arrayref(),
      sizes_and_strides_.strides_arrayref());
}

<<<<<<< HEAD
SymBool TensorImpl::compute_channels_last_contiguous_2d(
    identity<SymBool>) const {
  if (is_sparse()) {
    return false;
  }
  SymIntArrayRef sizes = extra_meta_->sizes_;
  SymIntArrayRef strides = extra_meta_->strides_;
  auto n = normalize_sym_sizes_strides(sizes, strides);
  if (n.has_value()) {
    SymNode base;
    std::vector<SymNode> size_nodes;
    std::vector<SymNode> stride_nodes;
    std::tie(base, size_nodes, stride_nodes) = *n;
    return SymBool(
        base->is_channels_last_contiguous_2d(size_nodes, stride_nodes));
  } else {
    return _compute_channels_last_contiguous_2d(sizes, strides);
  }
}

=======
>>>>>>> 4d753b50
template <typename T>
bool _compute_channels_last_contiguous_3d(
    ArrayRef<T> sizes,
    ArrayRef<T> strides) {
  // Please don't combine these code, constant array is used here to let
  // compiler fully unroll the loop to get better performance
  switch (sizes.size()) {
    case 5: {
      T expected = 1;
      for (auto& d : {1, 4, 3, 2, 0}) {
        const auto& size_d = sizes[d];
        if (size_d != 1) {
          if (strides[d] != expected) {
            return false;
          }
          expected *= size_d;
        }
      }
      return true;
    }
    // NOLINTNEXTLINE(bugprone-branch-clone)
    case 4:
      // TODO dim == 4 case will be enabled once it is fully tested
      return false;
    default:
      return false;
  }
}

bool TensorImpl::compute_channels_last_contiguous_3d(identity<bool>) const {
  if (is_sparse()) {
    return false;
  }
  return _compute_channels_last_contiguous_3d<int64_t>(
      sizes_and_strides_.sizes_arrayref(),
      sizes_and_strides_.strides_arrayref());
}

<<<<<<< HEAD
SymBool TensorImpl::compute_channels_last_contiguous_3d(
    identity<SymBool>) const {
  if (is_sparse()) {
    return false;
  }
  SymIntArrayRef sizes = extra_meta_->sizes_;
  SymIntArrayRef strides = extra_meta_->strides_;
  auto n = normalize_sym_sizes_strides(sizes, strides);
  if (n.has_value()) {
    SymNode base;
    std::vector<SymNode> size_nodes;
    std::vector<SymNode> stride_nodes;
    std::tie(base, size_nodes, stride_nodes) = *n;
    return SymBool(
        base->is_channels_last_contiguous_3d(size_nodes, stride_nodes));
  } else {
    return _compute_channels_last_contiguous_3d(sizes, strides);
  }
}

=======
>>>>>>> 4d753b50
bool TensorImpl::compute_strides_like_channels_last_2d(identity<bool>) const {
  if (is_sparse()) {
    return false;
  }
  return is_channels_last_strides_2d<int64_t>(
      sizes_and_strides_.sizes_arrayref(),
      sizes_and_strides_.strides_arrayref());
}

<<<<<<< HEAD
SymBool TensorImpl::compute_strides_like_channels_last_2d(
    identity<SymBool>) const {
  if (is_sparse()) {
    return false;
  }
  SymIntArrayRef sizes = extra_meta_->sizes_;
  SymIntArrayRef strides = extra_meta_->strides_;
  auto n = normalize_sym_sizes_strides(sizes, strides);
  if (n.has_value()) {
    SymNode base;
    std::vector<SymNode> size_nodes;
    std::vector<SymNode> stride_nodes;
    std::tie(base, size_nodes, stride_nodes) = *n;
    return SymBool(base->is_channels_last_strides_2d(size_nodes, stride_nodes));
  } else {
    return is_channels_last_strides_2d(sizes, strides);
  }
}

=======
>>>>>>> 4d753b50
bool TensorImpl::compute_strides_like_channels_last_3d(identity<bool>) const {
  if (is_sparse()) {
    return false;
  }
  return is_channels_last_strides_3d<int64_t>(
      sizes_and_strides_.sizes_arrayref(),
      sizes_and_strides_.strides_arrayref());
}

<<<<<<< HEAD
SymBool TensorImpl::compute_strides_like_channels_last_3d(
    identity<SymBool>) const {
  if (is_sparse()) {
    return false;
  }
  SymIntArrayRef sizes = extra_meta_->sizes_;
  SymIntArrayRef strides = extra_meta_->strides_;
  auto n = normalize_sym_sizes_strides(sizes, strides);
  if (n.has_value()) {
    SymNode base;
    std::vector<SymNode> size_nodes;
    std::vector<SymNode> stride_nodes;
    std::tie(base, size_nodes, stride_nodes) = *n;
    return SymBool(base->is_channels_last_strides_3d(size_nodes, stride_nodes));
  } else {
    return is_channels_last_strides_3d(sizes, strides);
  }
}

=======
>>>>>>> 4d753b50
template <typename T>
bool _compute_non_overlapping_and_dense(
    ArrayRef<T> sizes,
    ArrayRef<T> strides) {
  auto dim = sizes.size();
  if (dim == 1) {
    return sizes[0] < 2 || strides[0] == 1;
  }
  SmallVector<int64_t, 5> perm;
  perm.resize(dim);
  for (const auto i : c10::irange(dim)) {
    perm[i] = i;
  }
  // Sort by strides, leaving 0 and 1 sized dims at the end of the array
  std::sort(perm.begin(), perm.end(), [&](int64_t a, int64_t b) {
    if (sizes[a] < 2) {
      return false;
    } else if (sizes[b] < 2) {
      return true;
    }
    return strides[a] < strides[b];
  });
  T require_stride = 1;
  for (const auto i : c10::irange(dim)) {
    const auto& size_perm_i = sizes[perm[i]];
    if (size_perm_i < 2) {
      return true;
    }
    if (strides[perm[i]] != require_stride) {
      return false;
    }
    require_stride *= size_perm_i;
  }
  return true;
}

bool TensorImpl::compute_non_overlapping_and_dense(identity<bool>) const {
  if (is_sparse()) {
    return false;
  }
  return _compute_non_overlapping_and_dense<int64_t>(
      sizes_and_strides_.sizes_arrayref(),
      sizes_and_strides_.strides_arrayref());
}

// Special treatment because of numel
SymBool TensorImpl::compute_contiguous(identity<SymBool>) const {
  if (is_sparse()) {
    return false;
  }
  SymIntArrayRef sizes = extra_meta_->sizes_;
  SymIntArrayRef strides = extra_meta_->strides_;
  auto n = normalize_sym_sizes_strides(sizes, strides);
  if (n.has_value()) {
    SymNode base;
    std::vector<SymNode> size_nodes;
    std::vector<SymNode> stride_nodes;
    std::tie(base, size_nodes, stride_nodes) = *n;
<<<<<<< HEAD
    return SymBool(
        base->is_non_overlapping_and_dense(size_nodes, stride_nodes));
  } else {
    return _compute_non_overlapping_and_dense(sizes, strides);
=======
    return SymBool(base->is_contiguous(size_nodes, stride_nodes));
  } else {
    return _compute_contiguous(sizes, strides, extra_meta_->numel_);
>>>>>>> 4d753b50
  }
}

// The rest of them
#define DEFINE_SYMBOOL_COMPUTE(name, nodeimpl, fallback)        \
  SymBool TensorImpl::name(identity<SymBool>) const {           \
    if (is_sparse()) {                                          \
      return false;                                             \
    }                                                           \
    SymIntArrayRef sizes = extra_meta_->sizes_;                 \
    SymIntArrayRef strides = extra_meta_->strides_;             \
    auto n = normalize_sym_sizes_strides(sizes, strides);       \
    if (n.has_value()) {                                        \
      SymNode base;                                             \
      std::vector<SymNode> size_nodes;                          \
      std::vector<SymNode> stride_nodes;                        \
      std::tie(base, size_nodes, stride_nodes) = *n;            \
      return SymBool(base->nodeimpl(size_nodes, stride_nodes)); \
    } else {                                                    \
      return fallback(sizes, strides);                          \
    }                                                           \
  }

// clang-format off
DEFINE_SYMBOOL_COMPUTE(compute_channels_last_contiguous_2d, is_channels_last_contiguous_2d, _compute_channels_last_contiguous_2d)
DEFINE_SYMBOOL_COMPUTE(compute_channels_last_contiguous_3d, is_channels_last_contiguous_3d, _compute_channels_last_contiguous_3d)
DEFINE_SYMBOOL_COMPUTE(compute_strides_like_channels_last_2d, is_channels_last_strides_2d, is_channels_last_strides_2d)
DEFINE_SYMBOOL_COMPUTE(compute_strides_like_channels_last_3d, is_channels_last_strides_3d, is_channels_last_strides_3d)
DEFINE_SYMBOOL_COMPUTE(compute_non_overlapping_and_dense, is_non_overlapping_and_dense, _compute_non_overlapping_and_dense)
// clang-format on

#undef DEFINE_SYMBOOL_COMPUTE

// Glue compute
// NB: this logic very intentionally short circuits if possible.  Without
// short circuiting, it causes
// python test/functorch/test_aotdispatch.py -k
// test_aot_autograd_symbolic_exhaustive_nn_functional_unfold_cpu_float32 to run
// very slowly.

static bool definitely_true(SymBool b) {
  return b.has_hint() && b.guard_bool(__FILE__, __LINE__);
}

SymBool TensorImpl::compute_is_non_overlapping_and_dense_dim4(
    identity<SymBool> type_id) {
  if (definitely_true(extra_meta_->is_contiguous_)) {
    return true;
  }
  if (definitely_true(extra_meta_->is_channels_last_contiguous_)) {
    return true;
  }
  return extra_meta_->is_contiguous_ |
      extra_meta_->is_channels_last_contiguous_ |
      compute_non_overlapping_and_dense(type_id);
}

SymBool TensorImpl::compute_channels_last_contiguous_3d_dim5(
    identity<SymBool> type_id) {
  if (definitely_true(extra_meta_->is_channels_last_contiguous_)) {
    return false;
  }
  return ~extra_meta_->is_channels_last_contiguous_ &
      compute_channels_last_contiguous_3d(type_id);
}

SymBool TensorImpl::compute_channels_last_2d_dim5(identity<SymBool> type_id) {
  if (definitely_true(extra_meta_->is_channels_last_3d_contiguous_)) {
    return false;
  }
  return ~extra_meta_->is_channels_last_3d_contiguous_ &
      compute_strides_like_channels_last_2d(type_id);
}

SymBool TensorImpl::compute_channels_last_3d_dim5(identity<SymBool> type_id) {
  if (definitely_true(extra_meta_->is_channels_last_)) {
    return false;
  }
  return ~extra_meta_->is_channels_last_ &
      compute_strides_like_channels_last_3d(type_id);
}

SymBool TensorImpl::compute_is_non_overlapping_and_dense_dim5(
    identity<SymBool> type_id) {
  if (definitely_true(extra_meta_->is_contiguous_)) {
    return true;
  }
  if (definitely_true(extra_meta_->is_channels_last_contiguous_)) {
    return true;
  }
  if (definitely_true(extra_meta_->is_channels_last_3d_contiguous_)) {
    return true;
  }
  return extra_meta_->is_contiguous_ |
      extra_meta_->is_channels_last_contiguous_ |
      extra_meta_->is_channels_last_3d_contiguous_ |
      compute_non_overlapping_and_dense(type_id);
}

SymBool TensorImpl::compute_is_non_overlapping_and_dense_anydim(
    identity<SymBool> type_id) {
  if (definitely_true(extra_meta_->is_contiguous_)) {
    return true;
  }
  return extra_meta_->is_contiguous_ |
      compute_non_overlapping_and_dense(type_id);
}

void TensorImpl::release_resources() {
  autograd_meta_.reset();
  if (storage_) {
    storage_ = {};
  }
  pyobj_slot_.destroy_pyobj_if_needed();
}

#ifndef C10_DISABLE_TENSORIMPL_EXTENSIBILITY
bool TensorImpl::has_storage() const {
  return storage_;
}
#endif

void TensorImpl::throw_storage_access_error() const {
  TORCH_CHECK_NOT_IMPLEMENTED(
      false, "Cannot access storage of ", tensorimpl_type_name());
}

bool TensorImpl::is_contiguous_custom(at::MemoryFormat memory_format) const {
  if (C10_UNLIKELY(matches_python_custom(SizesStridesPolicy::CustomStrides))) {
    return pyobj_slot_.load_pyobj_interpreter()->is_contiguous(
        this, memory_format);
  }
  return is_contiguous_default(memory_format);
}

bool TensorImpl::is_strides_like_custom(at::MemoryFormat memory_format) const {
  if (C10_UNLIKELY(matches_python_custom(SizesStridesPolicy::CustomStrides))) {
    return pyobj_slot_.load_pyobj_interpreter()->is_strides_like(
        this, memory_format);
  }
  return is_strides_like_default(memory_format);
}

bool TensorImpl::is_non_overlapping_and_dense_custom() const {
  if (C10_UNLIKELY(matches_python_custom(SizesStridesPolicy::CustomStrides))) {
    return pyobj_slot_.load_pyobj_interpreter()->is_non_overlapping_and_dense(
        this);
  }
  return is_non_overlapping_and_dense_default();
}

IntArrayRef TensorImpl::sizes_custom() const {
  if (C10_UNLIKELY(matches_python_custom(SizesStridesPolicy::CustomSizes))) {
    return pyobj_slot_.load_pyobj_interpreter()->sizes(this);
  }
  return sizes_default();
}

c10::SymIntArrayRef TensorImpl::sym_sizes_custom() const {
  if (C10_UNLIKELY(matches_python_custom(SizesStridesPolicy::CustomSizes))) {
    return pyobj_slot_.load_pyobj_interpreter()->sym_sizes(this);
  }
  return sym_sizes_default();
}

c10::SymInt TensorImpl::sym_numel_custom() const {
  if (C10_UNLIKELY(matches_python_custom(SizesStridesPolicy::CustomSizes))) {
    return pyobj_slot_.load_pyobj_interpreter()->sym_numel(this);
  }
  return sym_numel_default();
}

c10::SymIntArrayRef TensorImpl::sym_strides_custom() const {
  if (C10_UNLIKELY(matches_python_custom(SizesStridesPolicy::CustomStrides))) {
    return pyobj_slot_.load_pyobj_interpreter()->sym_strides(this);
  }
  return sym_strides_default();
}

c10::Device TensorImpl::device_custom() const {
  if (C10_UNLIKELY(python_custom_device_)) {
    return pyobj_slot_.load_pyobj_interpreter()->device(this);
  }
  return device_default();
}

IntArrayRef TensorImpl::strides_custom() const {
  if (C10_UNLIKELY(matches_python_custom(SizesStridesPolicy::CustomStrides))) {
    return pyobj_slot_.load_pyobj_interpreter()->strides(this);
  }
  return strides_default();
}

int64_t TensorImpl::dim_custom() const {
  if (C10_UNLIKELY(matches_python_custom(SizesStridesPolicy::CustomSizes))) {
    return pyobj_slot_.load_pyobj_interpreter()->dim(this);
  }
  return dim_default();
}

int64_t TensorImpl::numel_custom() const {
  if (C10_UNLIKELY(matches_python_custom(SizesStridesPolicy::CustomSizes))) {
    // TODO: fix this
    return pyobj_slot_.load_pyobj_interpreter()->sym_numel(this).expect_int();
  }
  return numel_default();
}

c10::Layout TensorImpl::layout_custom() const {
  if (C10_UNLIKELY(python_custom_layout_)) {
    return pyobj_slot_.load_pyobj_interpreter()->layout(this);
  }
  // TODO: fix this
  TORCH_CHECK(
      0, "Tensors of type ", tensorimpl_type_name(), " do not have layout")
  // return layout_default();
}

int64_t TensorImpl::storage_offset_custom() const {
  if (C10_UNLIKELY(matches_python_custom(SizesStridesPolicy::CustomSizes))) {
    // TODO: fix this
    return pyobj_slot_.load_pyobj_interpreter()
        ->sym_storage_offset(this)
        .expect_int();
  }
  return storage_offset_default();
}

c10::SymInt TensorImpl::sym_storage_offset_custom() const {
  if (C10_UNLIKELY(matches_python_custom(SizesStridesPolicy::CustomSizes))) {
    return pyobj_slot_.load_pyobj_interpreter()->sym_storage_offset(this);
  }
  return sym_storage_offset_default();
}

static void deletePlacementDeleteContext(void* ptr) {
  delete static_cast<PlacementDeleteContext*>(ptr);
}

at::DataPtr PlacementDeleteContext::makeDataPtr(
    at::DataPtr&& data_ptr,
    PlacementDtor placement_dtor,
    size_t size,
    at::Device device) {
  auto* ptr = data_ptr.get();
  return {
      ptr,
      new PlacementDeleteContext(std::move(data_ptr), placement_dtor, size),
      &deletePlacementDeleteContext,
      device};
}

AutogradMetaInterface::~AutogradMetaInterface() = default;

// Setting requires_grad to true on inference tensor outside InferenceMode
// is forbidden.  Ideally it would also be illegal inside InferenceMode.
// But there's no way that we can directly allocate a tensor to have
// requires_grad = true in C++ constructor so set_requires_grad is widely
// used in C++ frontend. Forbidding it inside InferenceMode will force users
// to delete these setter code in their code which is not ideal.
void TensorImpl::set_requires_grad(bool requires_grad) {
  TORCH_CHECK(
      !(requires_grad && is_inference() && !c10::InferenceMode::is_enabled()),
      "Setting requires_grad=True on inference tensor outside InferenceMode is not allowed.");
  if (!requires_grad && !autograd_meta_)
    return;
  if (!autograd_meta_)
    autograd_meta_ = impl::GetAutogradMetaFactory()->make();
  // NB: In principle, setting requires_grad to false could result in
  // the AutogradMeta becoming equal to a default constructed state,
  // in which case we could apply the nullptr AutogradMeta optimization
  // (see autograd_meta_ docs).  But we don't do this right now.  Note
  // that it is unsound to unconditionally set AutogradMeta to false
  // when you set requires_grad to False, as there may be nontrivial
  // information content in the other fields; for example, we may
  // have set the string name for a Variable, or there may be hooks
  // registered for it.
  autograd_meta_->set_requires_grad(requires_grad, this);
}

bool TensorImpl::requires_grad() const {
  if (!autograd_meta_)
    return false;
  return autograd_meta_->requires_grad();
}

void TensorImpl::set_autograd_meta(
    std::unique_ptr<c10::AutogradMetaInterface> autograd_meta) {
  // NB: autograd_meta may be null!  That just means it's the default
  // constructor
  autograd_meta_ = std::move(autograd_meta);
}

c10::AutogradMetaInterface* TensorImpl::autograd_meta() const {
  // NB: Might return null!
  return autograd_meta_.get();
}

template <typename VariableVersion>
c10::intrusive_ptr<TensorImpl> TensorImpl::shallow_copy_and_detach_core(
    VariableVersion&& version_counter,
    bool allow_tensor_metadata_change) const {
  c10::intrusive_ptr<TensorImpl> r;
  const auto mode_stack_len = c10::impl::TorchDispatchModeTLS::stack_len();
  // TODO: do we have to exclude after Python dispatch key set?
  if (mode_stack_len > 0 &&
      !c10::impl::tls_is_dispatch_key_excluded(DispatchKey::Python)) {
    const auto& cur_torch_dispatch_mode_state =
        c10::impl::TorchDispatchModeTLS::get_stack_at(mode_stack_len - 1);
    r = cur_torch_dispatch_mode_state->pyinterpreter()->detach(this);
  } else if (
      key_set_.has(DispatchKey::Python) &&
      !c10::impl::tls_is_dispatch_key_excluded(DispatchKey::Python)) {
    r = (pyobj_slot_.load_pyobj_interpreter())->detach(this);
  }
  if (r) {
    r->set_version_counter(std::forward<VariableVersion>(version_counter));
    r->set_allow_tensor_metadata_change(allow_tensor_metadata_change);
    return r;
  }
  // otherwise just copy the TensorImpl and not the PyObject.  Since
  // the interpreter is dead no one can call us out on it
  auto impl = c10::make_intrusive<TensorImpl>(
      // No need to populate Storage; copy_tensor_metadata will do it for us.
      key_set_,
      data_type_,
      device_opt_);
  copy_tensor_metadata(
      /*src_impl=*/this,
      /*dest_impl=*/impl.get(),
      /*version_counter=*/std::forward<VariableVersion>(version_counter),
      /*allow_tensor_metadata_change=*/allow_tensor_metadata_change);

  impl->refresh_numel();
  impl->refresh_contiguous();
  return impl;
}

c10::intrusive_ptr<TensorImpl> TensorImpl::shallow_copy_and_detach(
    const c10::VariableVersion& version_counter,
    bool allow_tensor_metadata_change) const {
  return shallow_copy_and_detach_core(
      version_counter, allow_tensor_metadata_change);
}

c10::intrusive_ptr<TensorImpl> TensorImpl::shallow_copy_and_detach(
    c10::VariableVersion&& version_counter,
    bool allow_tensor_metadata_change) const {
  return shallow_copy_and_detach_core(
      std::move(version_counter), allow_tensor_metadata_change);
}

// This function copies all of the metadata from the src tensor except for:
// - key_set_
// - storage_
// - storage_access_should_throw_
// - sizes_strides_policy_
// - version_counter_
// - allow_tensor_metadata_change_
// The idea is that if we have a "wrapper tensor" (like in functionalization),
// all of the above are properties that the wrapper will want to customize,
// while everything else should be mirrored between the wrapper and the inner
// tensor.
void TensorImpl::copy_generic_tensor_metadata(
    const TensorImpl* src_impl,
    TensorImpl* dest_impl) {
  dest_impl->sizes_and_strides_ = src_impl->sizes_and_strides_;
  dest_impl->has_symbolic_sizes_strides_ =
      src_impl->has_symbolic_sizes_strides_;

  dest_impl->storage_offset_ = src_impl->storage_offset_;
  dest_impl->data_type_ = src_impl->data_type_;
  dest_impl->device_opt_ = src_impl->device_opt_;
  dest_impl->is_contiguous_ = src_impl->is_contiguous_;
  dest_impl->is_channels_last_contiguous_ =
      src_impl->is_channels_last_contiguous_;
  dest_impl->is_channels_last_3d_contiguous_ =
      src_impl->is_channels_last_3d_contiguous_;
  dest_impl->is_channels_last_ = src_impl->is_channels_last_;
  dest_impl->is_channels_last_3d_ = src_impl->is_channels_last_3d_;
  dest_impl->is_non_overlapping_and_dense_ =
      src_impl->is_non_overlapping_and_dense_;
  dest_impl->is_wrapped_number_ = src_impl->is_wrapped_number_;
  dest_impl->reserved_ = src_impl->reserved_;
  if (src_impl->extra_meta_ != nullptr) {
    dest_impl->extra_meta_ = src_impl->extra_meta_->clone();
  }

  // NB: symbolic sizes and strides are copied as is custom policy, but python
  // policy is NOT (you have no Python object to dispatch to!)
  // NB: subclass relevant policy doesn't have to be copied; the
  // constructor sets this up

  dest_impl->refresh_sizes_strides_policy();
  dest_impl->refresh_layout_policy();
  dest_impl->refresh_device_policy();
}

void TensorImpl::copy_tensor_metadata_except_version_counter(
    const TensorImpl* src_impl,
    TensorImpl* dest_impl,
    bool allow_tensor_metadata_change) {
  // First call the generic copy function
  copy_generic_tensor_metadata(src_impl, dest_impl);
  // Then copy everything else (see the comment at copy_generic_tensor_metadata
  // for the list of metadata that it does not directly copy).
  dest_impl->storage_ = src_impl->storage_;
  // Copying tensor metadata doesn't change the PyObject (maybe
  // it should), which means that we have to preserve whatever the
  // original Python keyset was (as it's associated with the PyObject
  // being a tensor subclass or not)
  dest_impl->key_set_ = (src_impl->key_set_ - c10::python_ks) |
      (dest_impl->key_set_ & c10::python_ks);
  dest_impl->set_allow_tensor_metadata_change(allow_tensor_metadata_change);
  dest_impl->storage_access_should_throw_ =
      src_impl->storage_access_should_throw_;
}

void TensorImpl::copy_tensor_metadata(
    const TensorImpl* src_impl,
    TensorImpl* dest_impl,
    const c10::VariableVersion& version_counter,
    bool allow_tensor_metadata_change) {
  copy_tensor_metadata_except_version_counter(
      src_impl, dest_impl, allow_tensor_metadata_change);
  // TODO: In the ideal end state, it's okay to set disabled version_counter
  // on inference tensor since it's a no-op. This requires refactor on call
  // sites.
  if (!dest_impl->is_inference()) {
    dest_impl->set_version_counter(version_counter);
  }
}

void TensorImpl::copy_tensor_metadata(
    const TensorImpl* src_impl,
    TensorImpl* dest_impl,
    c10::VariableVersion&& version_counter,
    bool allow_tensor_metadata_change) {
  copy_tensor_metadata_except_version_counter(
      src_impl, dest_impl, allow_tensor_metadata_change);
  if (!dest_impl->is_inference()) {
    dest_impl->set_version_counter(std::move(version_counter));
  }
}

// Legacy Caffe2 operations

void TensorImpl::Extend(int64_t num, float growthPct) {
  TORCH_CHECK(sizes_and_strides_.size() >= 1u);
  TORCH_CHECK(num >= 0, "`num` must be non-negative for Extend");
  TORCH_CHECK(
      is_contiguous_,
      "Right now Extend is only supported for contiguous Tensor.");
  TORCH_CHECK(
      !has_symbolic_sizes_strides_,
      "Extend() called on tensor with symbolic shape")

  using SizesVector = SmallVector<int64_t, 5>;
  IntArrayRef sizes_and_strides = sizes_and_strides_.sizes_arrayref();
  SizesVector newDims(sizes_and_strides.begin(), sizes_and_strides.end());
  newDims[0] += num;
  if (!storage_.data()) {
    Resize(newDims);
    return;
  }
  const auto newNumel = c10::multiply_integers(newDims.begin(), newDims.end());
  if (newNumel * data_type_.itemsize() <= storage_.nbytes()) {
    sizes_and_strides_.set_sizes(newDims);
    numel_ = newNumel;
    return;
  }
  SizesVector newCapacity(sizes_and_strides.begin(), sizes_and_strides.end());
  newCapacity[0] = std::max(
      newDims[0],
      static_cast<int64_t>(std::ceil(
          static_cast<float>(sizes_and_strides_.size_at_unchecked(0)) *
          (1 + growthPct / 100))));
  auto oldData = std::move(storage_.data_ptr());
  auto oldSize = numel_;
  Resize(std::move(newCapacity));
  auto* newData = raw_mutable_data(data_type_);
  if (data_type_.copy()) {
    TORCH_CHECK(
        device_type() == DeviceType::CPU, "non-POD types work only on CPU");
    data_type_.copy()(oldData.get(), newData, oldSize);
  } else {
    // The following copy uses the current (thread local) stream for copying
    // and also takes the GPU id from the device() field passed in.
    //
    // TODO: Potentially more enforcements are necessary to avoid accidental
    // switch to sync copy if the currently set device is wrong.
    //
    // Specifically, we might need to switch to a different context device
    // here explicitly to avoid relying on user synchronizing things
    // properly.
    CopyBytes(
        oldSize * itemsize(),
        oldData.get(),
        device(),
        newData,
        device(),
        true); // non-blocking
  }
  reserved_ = true;
  sizes_and_strides_.set_sizes(newDims);
  numel_ = newNumel;
}

void TensorImpl::ReserveSpace(int64_t outer_dim) {
  TORCH_CHECK(
      is_contiguous_,
      "Right now ReserveSpace is only supported for contiguous Tensor.");
  TORCH_CHECK(
      !has_symbolic_sizes_strides_,
      "ReserveSpace() called on tensor with symbolic shape")

  TORCH_CHECK(storage_.unique(), "Can't call ReserveSpace on shared storage.");
  // TODO: eliminate newCapacity.
  IntArrayRef sizes_and_strides = sizes_and_strides_.sizes_arrayref();
  SmallVector<int64_t, 5> newCapacity(
      sizes_and_strides.begin(), sizes_and_strides.end());
  newCapacity[0] = outer_dim;
  auto newNumel = c10::multiply_integers(newCapacity);
  if (newNumel * data_type_.itemsize() <= storage_.nbytes()) {
    return;
  }
  // Old data is discarded
  storage_.data_ptr().clear();
  auto oldSize = numel_;
  SmallVector<int64_t, 5> oldDims(
      sizes_and_strides.begin(), sizes_and_strides.end());
  Resize(std::move(newCapacity));
  // Allocate new memory but don't copy over the data
  raw_mutable_data(data_type_);
  sizes_and_strides_.set_sizes(oldDims);
  numel_ = oldSize;
  reserved_ = true;
}

void TensorImpl::Reshape(const std::vector<int64_t>& dims) {
  TORCH_CHECK(
      is_contiguous_,
      "Right now Reshape is only supported for contiguous Tensor.");
  TORCH_CHECK(
      !has_symbolic_sizes_strides_,
      "Reshape() called on tensor with symbolic shape")

  int64_t new_size = 1;
  for (auto d : dims) {
    TORCH_CHECK(d >= 0);
    new_size *= d;
  }
  TORCH_CHECK(
      new_size == numel_,
      "New size and old size are not equal. You cannot use Reshape, "
      "but should use Resize."
      // TODO(jiayq): remove the following warning after pending diffs
      // stabilize.
      " The old caffe2 mixes Reshape and Resize but this behavior has "
      "been changed. If you find this error, most likely you will need "
      "to change corresponding code from Reshape to Resize.");
  sizes_and_strides_.set_sizes(dims);
  empty_tensor_restride(MemoryFormat::Contiguous);
}

void TensorImpl::FreeMemory() {
  // We'll detach from the old Storage and create a new one
  if (storage_.use_count() != 1 || !storage_.resizable() ||
      !storage_.allocator()) {
    storage_ = Storage::create_legacy(storage_.device());
  } else {
    storage_.reset_legacy();
  }
  storage_offset_ = 0;
}

void TensorImpl::ShareData(const TensorImpl& src) {
  // Right now, we are assuming the device_type are the same, since it is
  // inherently the same in the non-templatized code. We should probably add
  // an assert here which might affect perf a little bit.
  TORCH_CHECK(
      src.numel_ == numel_,
      "Size mismatch - did you call reshape before sharing the data?");
  // It is possible that the source tensor hasn't called mutable_data() yet,
  // in which case ShareData() doesn't make much sense since we don't really
  // know what to share yet.
  // TODO: Add the assert after all uninitialized states are eliminated
  // TORCH_CHECK(src.dtype_initialized(),
  //            "Source tensor don't have a data type (did you call
  //            mutable_data<T> on the tensor?)");
  if (!src.dtype_initialized()) {
    C10_LOG_EVERY_MS(WARNING, 1000)
        << "Source tensor don't have a data type (did you call mutable_data<T> on the tensor?)";
  }
  TORCH_CHECK(
      src.storage_initialized(),
      "Source tensor has no content and has size > 0");
  // Finally, do sharing.
  /* Since we create new Storage whenever we need to change data_type/nbytes
   * this still keeps the original semantics
   */
  storage_ = src.storage();
  data_type_ = src.dtype();
  device_opt_ = src.device_opt();
  storage_offset_ = src.storage_offset();
}

void TensorImpl::ShareExternalPointer(
    DataPtr&& data_ptr,
    const caffe2::TypeMeta data_type,
    size_t size_bytes) {
  TORCH_CHECK(
      data_type != ScalarType::Undefined,
      "To share with a raw external pointer you need to pass in an "
      "initialized data_type(TypeMeta).");
  TORCH_CHECK(
      !has_symbolic_sizes_strides_,
      "ShareExternalPointer() called on tensor with symbolic shape");
  if (!size_bytes) {
    size_bytes = numel_ * data_type.itemsize();
  }
  if (storage_.unique()) {
    storage_.UniqueStorageShareExternalPointer(std::move(data_ptr), size_bytes);
    data_type_ = data_type;
    device_opt_ = storage_.device();
    storage_offset_ = 0;
  } else {
    // Create a new Storage
    storage_ = Storage(
        Storage::use_byte_size_t(),
        size_bytes,
        std::move(data_ptr),
        /*allocator=*/nullptr,
        /*resizable=*/false);
    data_type_ = data_type;
    device_opt_ = storage_.device();
    storage_offset_ = 0;
  }
}

void clone_symvec(SymIntArrayRef src, SymDimVector& dst) {
  dst.clear();
  dst.reserve(src.size());
  for (const auto& i : src) {
    dst.emplace_back(i.clone());
  }
}

// NB: this doesn't check that the sizes/strides/offset are in bound for the
// storage, and furthermore, it CANNOT do so as in some cases we temporarily
// violate invariants by first setting sizes/strides, and then updating the
// storage
void TensorImpl::set_sizes_and_strides(
    c10::SymIntArrayRef sizes,
    c10::SymIntArrayRef strides,
    c10::optional<c10::SymInt> storage_offset) {
  auto int_sizes = asIntArrayRefSlowOpt(sizes);
  auto int_strides = asIntArrayRefSlowOpt(strides);
  if (int_sizes && int_strides &&
      (!storage_offset.has_value() || !storage_offset->is_symbolic()) &&
      !has_symbolic_sizes_strides_) {
    set_sizes_and_strides(*int_sizes, *int_strides);
    if (storage_offset.has_value())
      set_storage_offset(storage_offset->as_int_unchecked());
    return;
  }
  TORCH_CHECK(
      allow_tensor_metadata_change(),
      "set_sizes_and_strides ",
      err_msg_tensor_metadata_change_not_allowed);

  has_symbolic_sizes_strides_ = true;
  refresh_sizes_strides_policy();
  if (!extra_meta_) {
    extra_meta_ = std::make_unique<ExtraMeta>();
    if (!storage_offset.has_value()) {
      extra_meta_->storage_offset_ = storage_offset_;
    }
  }
  clone_symvec(sizes, extra_meta_->sizes_);
  clone_symvec(strides, extra_meta_->strides_);
  if (storage_offset.has_value())
    extra_meta_->storage_offset_ = storage_offset->clone();

  refresh_numel();
  refresh_contiguous();
}

void TensorImpl::generic_set_sizes_contiguous(SymIntArrayRef sizes) {
  auto int_sizes = asIntArrayRefSlowOpt(sizes);
  if (int_sizes.has_value()) {
    set_sizes_contiguous(*int_sizes);
    return;
  }

  TORCH_CHECK(
      allow_tensor_metadata_change(),
      "generic_set_sizes_contiguous ",
      err_msg_tensor_metadata_change_not_allowed);

  has_symbolic_sizes_strides_ = true;
  refresh_sizes_strides_policy();
  if (!extra_meta_) {
    extra_meta_ = std::make_unique<ExtraMeta>();
    extra_meta_->storage_offset_ = storage_offset_;
  }

  clone_symvec(sizes, extra_meta_->sizes_);
  refresh_numel();
  empty_tensor_restride_symint(
      MemoryFormat::Contiguous); // calls refresh_contiguous()
}

void TensorImpl::empty_tensor_restride_symint(MemoryFormat memory_format) {
  TORCH_INTERNAL_ASSERT(has_symbolic_sizes_strides_);
  switch (memory_format) {
    case MemoryFormat::Contiguous: {
      // TODO: figure out if the non-symint version can also devirtualize;
      // the last time we tried it was probably a narrowing problem
      const auto dim_ = static_cast<int64_t>(extra_meta_->sizes_.size());
      extra_meta_->strides_.resize(dim_);
      if (dim_ > 0) {
        const auto last_idx = dim_ - 1;
        extra_meta_->strides_[last_idx] = c10::SymInt(1);
        for (auto i = last_idx - 1; i >= 0; --i) {
          extra_meta_->strides_[i] =
              extra_meta_->strides_[i + 1] * extra_meta_->sizes_[i + 1].max(1);
        }
      }
      break;
    }
    case MemoryFormat::ChannelsLast: {
      TORCH_CHECK(
          dim() == 4, "required rank 4 tensor to use channels_last format");
      clone_symvec(
          get_channels_last_strides_2d(sym_sizes()), extra_meta_->strides_);
      break;
    }
    case MemoryFormat::ChannelsLast3d: {
      TORCH_CHECK(
          dim() == 5, "required rank 5 tensor to use channels_last_3d format");
      clone_symvec(
          get_channels_last_strides_3d(sym_sizes()), extra_meta_->strides_);
      break;
    }
    case MemoryFormat::Preserve:
      TORCH_CHECK(false, "unsupported memory format ", memory_format);
      // Cleaning warning messages, no need to break as TORCH_CHECK(false)
      // terminates flow.
      // break;
    case MemoryFormat::NumOptions:
      TORCH_INTERNAL_ASSERT(false, "invalid memory format ", memory_format);
  }
  // recompute contiguous flag, as currently NHWC/NCHW flags are not mutually
  // exclusive see #24090
  refresh_contiguous();
  // hard code some known true settings, for unbacked case
  // TODO: avoid chundering into the guards for computing these
  switch (memory_format) {
    case MemoryFormat::Contiguous: {
      extra_meta_->is_contiguous_ = true;
      extra_meta_->is_non_overlapping_and_dense_ = true;
      break;
    }
    case MemoryFormat::ChannelsLast: {
      extra_meta_->is_channels_last_contiguous_ = true;
      extra_meta_->is_channels_last_ = true;
      extra_meta_->is_non_overlapping_and_dense_ = true;
      break;
    }
    case MemoryFormat::ChannelsLast3d: {
      extra_meta_->is_channels_last_3d_contiguous_ = true;
      extra_meta_->is_channels_last_3d_ = true;
      extra_meta_->is_non_overlapping_and_dense_ = true;
      break;
    }
<<<<<<< HEAD
    // Do nothing
=======
>>>>>>> 4d753b50
    default:
      break;
  }
}

namespace impl {

namespace {
AutogradMetaFactory* meta_factory = nullptr;
} // namespace

void SetAutogradMetaFactory(AutogradMetaFactory* factory) {
  meta_factory = factory;
}
AutogradMetaFactory* GetAutogradMetaFactory() {
  TORCH_CHECK(
      meta_factory,
      "Support for autograd has not been loaded; have you linked against libtorch.so?")
  return meta_factory;
}

} // namespace impl

} // namespace c10<|MERGE_RESOLUTION|>--- conflicted
+++ resolved
@@ -260,21 +260,10 @@
   size_nodes.reserve(sizes.size());
   stride_nodes.reserve(strides.size());
   for (const auto& s : sizes) {
-<<<<<<< HEAD
-    size_nodes.emplace_back(
-        s.is_symbolic() ? s.toSymNodeImpl()
-                        : base->wrap_int(s.as_int_unchecked()));
-  }
-  for (const auto& s : strides) {
-    stride_nodes.emplace_back(
-        s.is_symbolic() ? s.toSymNodeImpl()
-                        : base->wrap_int(s.as_int_unchecked()));
-=======
     size_nodes.emplace_back(s.wrap_node(base));
   }
   for (const auto& s : strides) {
     stride_nodes.emplace_back(s.wrap_node(base));
->>>>>>> 4d753b50
   }
   return c10::make_optional(
       std::tuple<SymNode, std::vector<SymNode>, std::vector<SymNode>>(
@@ -312,27 +301,6 @@
       numel_);
 }
 
-<<<<<<< HEAD
-SymBool TensorImpl::compute_contiguous(identity<SymBool>) const {
-  if (is_sparse()) {
-    return false;
-  }
-  SymIntArrayRef sizes = extra_meta_->sizes_;
-  SymIntArrayRef strides = extra_meta_->strides_;
-  auto n = normalize_sym_sizes_strides(sizes, strides);
-  if (n.has_value()) {
-    SymNode base;
-    std::vector<SymNode> size_nodes;
-    std::vector<SymNode> stride_nodes;
-    std::tie(base, size_nodes, stride_nodes) = *n;
-    return SymBool(base->is_contiguous(size_nodes, stride_nodes));
-  } else {
-    return _compute_contiguous(sizes, strides, extra_meta_->numel_);
-  }
-}
-
-=======
->>>>>>> 4d753b50
 template <typename T>
 bool _compute_channels_last_contiguous_2d(
     ArrayRef<T> sizes,
@@ -371,29 +339,6 @@
       sizes_and_strides_.strides_arrayref());
 }
 
-<<<<<<< HEAD
-SymBool TensorImpl::compute_channels_last_contiguous_2d(
-    identity<SymBool>) const {
-  if (is_sparse()) {
-    return false;
-  }
-  SymIntArrayRef sizes = extra_meta_->sizes_;
-  SymIntArrayRef strides = extra_meta_->strides_;
-  auto n = normalize_sym_sizes_strides(sizes, strides);
-  if (n.has_value()) {
-    SymNode base;
-    std::vector<SymNode> size_nodes;
-    std::vector<SymNode> stride_nodes;
-    std::tie(base, size_nodes, stride_nodes) = *n;
-    return SymBool(
-        base->is_channels_last_contiguous_2d(size_nodes, stride_nodes));
-  } else {
-    return _compute_channels_last_contiguous_2d(sizes, strides);
-  }
-}
-
-=======
->>>>>>> 4d753b50
 template <typename T>
 bool _compute_channels_last_contiguous_3d(
     ArrayRef<T> sizes,
@@ -432,9 +377,71 @@
       sizes_and_strides_.strides_arrayref());
 }
 
-<<<<<<< HEAD
-SymBool TensorImpl::compute_channels_last_contiguous_3d(
-    identity<SymBool>) const {
+bool TensorImpl::compute_strides_like_channels_last_2d(identity<bool>) const {
+  if (is_sparse()) {
+    return false;
+  }
+  return is_channels_last_strides_2d<int64_t>(
+      sizes_and_strides_.sizes_arrayref(),
+      sizes_and_strides_.strides_arrayref());
+}
+
+bool TensorImpl::compute_strides_like_channels_last_3d(identity<bool>) const {
+  if (is_sparse()) {
+    return false;
+  }
+  return is_channels_last_strides_3d<int64_t>(
+      sizes_and_strides_.sizes_arrayref(),
+      sizes_and_strides_.strides_arrayref());
+}
+
+template <typename T>
+bool _compute_non_overlapping_and_dense(
+    ArrayRef<T> sizes,
+    ArrayRef<T> strides) {
+  auto dim = sizes.size();
+  if (dim == 1) {
+    return sizes[0] < 2 || strides[0] == 1;
+  }
+  SmallVector<int64_t, 5> perm;
+  perm.resize(dim);
+  for (const auto i : c10::irange(dim)) {
+    perm[i] = i;
+  }
+  // Sort by strides, leaving 0 and 1 sized dims at the end of the array
+  std::sort(perm.begin(), perm.end(), [&](int64_t a, int64_t b) {
+    if (sizes[a] < 2) {
+      return false;
+    } else if (sizes[b] < 2) {
+      return true;
+    }
+    return strides[a] < strides[b];
+  });
+  T require_stride = 1;
+  for (const auto i : c10::irange(dim)) {
+    const auto& size_perm_i = sizes[perm[i]];
+    if (size_perm_i < 2) {
+      return true;
+    }
+    if (strides[perm[i]] != require_stride) {
+      return false;
+    }
+    require_stride *= size_perm_i;
+  }
+  return true;
+}
+
+bool TensorImpl::compute_non_overlapping_and_dense(identity<bool>) const {
+  if (is_sparse()) {
+    return false;
+  }
+  return _compute_non_overlapping_and_dense<int64_t>(
+      sizes_and_strides_.sizes_arrayref(),
+      sizes_and_strides_.strides_arrayref());
+}
+
+// Special treatment because of numel
+SymBool TensorImpl::compute_contiguous(identity<SymBool>) const {
   if (is_sparse()) {
     return false;
   }
@@ -446,145 +453,9 @@
     std::vector<SymNode> size_nodes;
     std::vector<SymNode> stride_nodes;
     std::tie(base, size_nodes, stride_nodes) = *n;
-    return SymBool(
-        base->is_channels_last_contiguous_3d(size_nodes, stride_nodes));
-  } else {
-    return _compute_channels_last_contiguous_3d(sizes, strides);
-  }
-}
-
-=======
->>>>>>> 4d753b50
-bool TensorImpl::compute_strides_like_channels_last_2d(identity<bool>) const {
-  if (is_sparse()) {
-    return false;
-  }
-  return is_channels_last_strides_2d<int64_t>(
-      sizes_and_strides_.sizes_arrayref(),
-      sizes_and_strides_.strides_arrayref());
-}
-
-<<<<<<< HEAD
-SymBool TensorImpl::compute_strides_like_channels_last_2d(
-    identity<SymBool>) const {
-  if (is_sparse()) {
-    return false;
-  }
-  SymIntArrayRef sizes = extra_meta_->sizes_;
-  SymIntArrayRef strides = extra_meta_->strides_;
-  auto n = normalize_sym_sizes_strides(sizes, strides);
-  if (n.has_value()) {
-    SymNode base;
-    std::vector<SymNode> size_nodes;
-    std::vector<SymNode> stride_nodes;
-    std::tie(base, size_nodes, stride_nodes) = *n;
-    return SymBool(base->is_channels_last_strides_2d(size_nodes, stride_nodes));
-  } else {
-    return is_channels_last_strides_2d(sizes, strides);
-  }
-}
-
-=======
->>>>>>> 4d753b50
-bool TensorImpl::compute_strides_like_channels_last_3d(identity<bool>) const {
-  if (is_sparse()) {
-    return false;
-  }
-  return is_channels_last_strides_3d<int64_t>(
-      sizes_and_strides_.sizes_arrayref(),
-      sizes_and_strides_.strides_arrayref());
-}
-
-<<<<<<< HEAD
-SymBool TensorImpl::compute_strides_like_channels_last_3d(
-    identity<SymBool>) const {
-  if (is_sparse()) {
-    return false;
-  }
-  SymIntArrayRef sizes = extra_meta_->sizes_;
-  SymIntArrayRef strides = extra_meta_->strides_;
-  auto n = normalize_sym_sizes_strides(sizes, strides);
-  if (n.has_value()) {
-    SymNode base;
-    std::vector<SymNode> size_nodes;
-    std::vector<SymNode> stride_nodes;
-    std::tie(base, size_nodes, stride_nodes) = *n;
-    return SymBool(base->is_channels_last_strides_3d(size_nodes, stride_nodes));
-  } else {
-    return is_channels_last_strides_3d(sizes, strides);
-  }
-}
-
-=======
->>>>>>> 4d753b50
-template <typename T>
-bool _compute_non_overlapping_and_dense(
-    ArrayRef<T> sizes,
-    ArrayRef<T> strides) {
-  auto dim = sizes.size();
-  if (dim == 1) {
-    return sizes[0] < 2 || strides[0] == 1;
-  }
-  SmallVector<int64_t, 5> perm;
-  perm.resize(dim);
-  for (const auto i : c10::irange(dim)) {
-    perm[i] = i;
-  }
-  // Sort by strides, leaving 0 and 1 sized dims at the end of the array
-  std::sort(perm.begin(), perm.end(), [&](int64_t a, int64_t b) {
-    if (sizes[a] < 2) {
-      return false;
-    } else if (sizes[b] < 2) {
-      return true;
-    }
-    return strides[a] < strides[b];
-  });
-  T require_stride = 1;
-  for (const auto i : c10::irange(dim)) {
-    const auto& size_perm_i = sizes[perm[i]];
-    if (size_perm_i < 2) {
-      return true;
-    }
-    if (strides[perm[i]] != require_stride) {
-      return false;
-    }
-    require_stride *= size_perm_i;
-  }
-  return true;
-}
-
-bool TensorImpl::compute_non_overlapping_and_dense(identity<bool>) const {
-  if (is_sparse()) {
-    return false;
-  }
-  return _compute_non_overlapping_and_dense<int64_t>(
-      sizes_and_strides_.sizes_arrayref(),
-      sizes_and_strides_.strides_arrayref());
-}
-
-// Special treatment because of numel
-SymBool TensorImpl::compute_contiguous(identity<SymBool>) const {
-  if (is_sparse()) {
-    return false;
-  }
-  SymIntArrayRef sizes = extra_meta_->sizes_;
-  SymIntArrayRef strides = extra_meta_->strides_;
-  auto n = normalize_sym_sizes_strides(sizes, strides);
-  if (n.has_value()) {
-    SymNode base;
-    std::vector<SymNode> size_nodes;
-    std::vector<SymNode> stride_nodes;
-    std::tie(base, size_nodes, stride_nodes) = *n;
-<<<<<<< HEAD
-    return SymBool(
-        base->is_non_overlapping_and_dense(size_nodes, stride_nodes));
-  } else {
-    return _compute_non_overlapping_and_dense(sizes, strides);
-=======
     return SymBool(base->is_contiguous(size_nodes, stride_nodes));
   } else {
     return _compute_contiguous(sizes, strides, extra_meta_->numel_);
->>>>>>> 4d753b50
   }
 }
 
@@ -1361,10 +1232,6 @@
       extra_meta_->is_non_overlapping_and_dense_ = true;
       break;
     }
-<<<<<<< HEAD
-    // Do nothing
-=======
->>>>>>> 4d753b50
     default:
       break;
   }
