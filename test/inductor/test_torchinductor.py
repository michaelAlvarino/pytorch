# Owner(s): ["module: inductor"]
import contextlib
import copy
import dataclasses
import functools
import importlib
import itertools
import math
import os
import random
import subprocess
import sys
import time
import typing
import unittest
import weakref
from typing import Tuple
from unittest.mock import patch

import numpy as np

import torch

import torch._dynamo
import torch.nn as nn
from torch._dispatch.python import enable_python_dispatcher
from torch._dynamo.testing import rand_strided, same
from torch._inductor.codegen.common import DataTypePropagation, OptimizationContext
from torch._inductor.utils import run_and_get_code, run_and_get_triton_code
from torch.fx.experimental.proxy_tensor import make_fx
from torch.nn import functional as F
from torch.testing import make_tensor
from torch.testing._internal.common_cuda import SM80OrLater
from torch.testing._internal.common_device_type import _has_sufficient_memory
from torch.testing._internal.common_dtype import all_types
from torch.testing._internal.common_utils import (
    DeterministicGuard,
    IS_CI,
    IS_MACOS,
    IS_WINDOWS,
    IS_X86,
    skipIfRocm,
    TEST_WITH_ASAN,
    TestCase as TorchTestCase,
)
from torch.utils._python_dispatch import TorchDispatchMode
from torch.utils._pytree import tree_flatten, tree_unflatten

if IS_WINDOWS and IS_CI:
    sys.stderr.write(
        "Windows CI does not have necessary dependencies for test_torchinductor yet\n"
    )
    if __name__ == "__main__":
        sys.exit(0)
    raise unittest.SkipTest("requires sympy/functorch/filelock")

importlib.import_module("functorch")
importlib.import_module("filelock")

from torch._inductor import config, test_operators

from torch._inductor.compile_fx import compile_fx, compile_fx_inner
from torch._inductor.utils import has_torchvision_roi_align

from torch.testing._internal.common_utils import slowTest
from torch.testing._internal.inductor_utils import HAS_CPU, HAS_CUDA

HAS_MULTIGPU = HAS_CUDA and torch.cuda.device_count() >= 2
HAS_AVX2 = "fbgemm" in torch.backends.quantized.supported_engines
aten = torch.ops.aten
requires_cuda = functools.partial(unittest.skipIf, not HAS_CUDA, "requires cuda")
requires_multigpu = functools.partial(
    unittest.skipIf, not HAS_MULTIGPU, "requires multiple cuda devices"
)
skip_if_x86_mac = functools.partial(
    unittest.skipIf, IS_MACOS and IS_X86, "Does not work on x86 Mac"
)
vec_dtypes = [torch.float, torch.bfloat16]


def run_fw_bw_and_get_code(fn):
    def run_with_backward():
        result = fn()
        result.sum().backward()
        return result

    return run_and_get_code(run_with_backward)


class TestCase(TorchTestCase):
    @classmethod
    def setUpClass(cls):
        super().setUpClass()
        cls._stack = contextlib.ExitStack()
        cls._stack.enter_context(
            config.patch(
                {
                    "debug": True,
                    "debug_index_asserts": True,
                    "cpp.min_chunk_size": 1,
                    "triton.autotune_pointwise": False,  # too slow
                    "implicit_fallbacks": False,
                    "generate_intermediate_hooks": True,
                }
            )
        )

    @classmethod
    def tearDownClass(cls):
        cls._stack.close()
        super().tearDownClass()

    def setUp(self):
        torch._dynamo.reset()
        super().setUp()
        self._start = time.perf_counter()

    def tearDown(self):
        super().tearDown()
        torch._dynamo.reset()
        if os.environ.get("ERROR_ON_SLOW") == "1":
            elapsed = time.perf_counter() - self._start
            assert elapsed < 120


class ToTuple(torch.nn.Module):
    def forward(self, x):
        return (x,)


@dataclasses.dataclass
class InputGen:
    n: int
    device: str

    def dense(self):
        return torch.randn((self.n, self.n), device=self.device)

    def transposed(self):
        return self.dense().transpose(0, 1)

    def strided(self):
        return torch.randn((self.n * 2, self.n * 3), device=self.device)[
            self.n :, self.n :: 2
        ]

    def broadcast1(self):
        return torch.randn((self.n,), device=self.device)

    def broadcast2(self):
        return torch.randn((1, self.n, 1), device=self.device)

    def broadcast3(self):
        return torch.randn((1,), device=self.device)

    def double(self):
        return torch.randn((self.n, self.n), device=self.device, dtype=torch.double)

    def int(self):
        return torch.arange(self.n, device=self.device, dtype=torch.int32)


def compute_grads(args, kwrags, results, grads):
    def gather_leaf_tensors(args, kwargs):
        args, _ = tree_flatten(args)
        kwargs, _ = tree_flatten(kwargs)
        args = args + kwargs
        leaf_tensors = [
            arg for arg in args if isinstance(arg, torch.Tensor) and arg.requires_grad
        ]
        return leaf_tensors

    flat_results, _ = tree_flatten(results)
    flat_diff_results = [r for r in flat_results if r.requires_grad]
    assert len(flat_diff_results) > 0

    leaf_tensors = gather_leaf_tensors(args, kwrags)
    assert len(leaf_tensors) > 0
    return torch.autograd.grad(
        flat_diff_results,
        leaf_tensors,
        grads,
        allow_unused=True,
        retain_graph=True,
    )


def clone_preserve_strides(x, device=None):
    if not isinstance(x, torch.Tensor):
        return x
    buffer = torch.as_strided(
        x, (x.untyped_storage().size() // x.element_size(),), (1,), 0
    )
    if not device:
        buffer = buffer.clone()
    else:
        buffer = buffer.to(device, copy=True)
    out = torch.as_strided(buffer, x.size(), x.stride(), x.storage_offset())
    return out


@patch.object(config, "debug", True)
def run_and_get_cpp_code(fn, *args, **kwargs):
    torch._dynamo.reset()
    import io
    import logging

    log_capture_string = io.StringIO()
    ch = logging.StreamHandler(log_capture_string)
    from torch._inductor.graph import output_code_log

    output_code_log.addHandler(ch)
    prev_level = output_code_log.level
    output_code_log.setLevel(logging.DEBUG)
    fn(*args, **kwargs)
    s = log_capture_string.getvalue()
    output_code_log.setLevel(prev_level)
    output_code_log.removeHandler(ch)
    return s


def check_model(
    self: TestCase,
    model,
    example_inputs,
    kwargs=None,
    *,
    atol=None,
    rtol=None,
    check_lowp=True,
    exact_dtype=True,
    nopython=True,
    copy_to_cuda=True,
    reference_in_float=True,
    assert_equal=True,
    check_gradient=False,
):
    kwargs = kwargs or {}
    torch._dynamo.reset()

    ref_inputs = [clone_preserve_strides(x) for x in example_inputs]
    ref_kwargs = kwargs
    has_lowp_args = False
    original_lowp_dtype = torch.half

    if reference_in_float:
        # check_lowp is ignored here, it's kept just to be able to call `common` with extra arg
        def upcast_fn(x):
            nonlocal has_lowp_args
            if isinstance(x, torch.Tensor) and (
                x.dtype == torch.float16 or x.dtype == torch.bfloat16
            ):
                has_lowp_args = True
                return x.float()
            else:
                return x

        def get_original_lowp_dtype(example_inputs):
            dtypes = [x.dtype for x in example_inputs if isinstance(x, torch.Tensor)]
            dtype_set = set(dtypes)
            return dtype_set.pop() if len(dtype_set) == 1 else torch.half

        ref_inputs = list(map(upcast_fn, example_inputs))
        ref_kwargs = {k: upcast_fn(v) for k, v in kwargs.items()}
        if has_lowp_args:
            original_lowp_dtype = get_original_lowp_dtype(example_inputs)
            if hasattr(model, "to"):
                model = model.to(torch.float)

    torch.manual_seed(0)

    correct = model(*ref_inputs, **ref_kwargs)
    # downcast the model back if needed
    if reference_in_float and has_lowp_args:
        if hasattr(model, "to"):
            model = model.to(original_lowp_dtype)

    torch._inductor.metrics.reset()

    called = False

    def compile_fx_wrapper(model_, example_inputs_):
        nonlocal called
        called = True
        return compile_fx(model_, example_inputs_)

    def run(*ex, **kwargs):
        return model(*ex, **kwargs)

    run = torch._dynamo.optimize(compile_fx_wrapper, nopython=nopython)(run)

    torch.manual_seed(0)
    actual = run(*example_inputs, **kwargs)
    # if not called:
    #     exp = torch._dynamo.explain(run, *example_inputs)
    #     print("Explain:", exp[0])
    #     for graph in exp[2]:
    #         print("Graph", graph)
    assert called, "Ran graph without calling compile_fx"
    assert type(actual) == type(correct)

    correct_flat, correct_spec = tree_flatten(correct)
    actual_flat, _ = tree_flatten(actual)
    if reference_in_float:
        correct_flat = tuple(
            y.to(x.dtype)
            if isinstance(y, torch.Tensor) and y.dtype.is_floating_point
            else y
            for x, y in zip(actual_flat, correct_flat)
        )
        correct = tree_unflatten(correct_flat, correct_spec)

    if assert_equal:
        self.assertEqual(
            actual,
            correct,
            atol=atol,
            rtol=rtol,
            equal_nan=True,
            exact_dtype=exact_dtype,
        )
        # In case of input mutations, check that inputs are the same
        self.assertEqual(
            ref_inputs,
            example_inputs,
            atol=atol,
            rtol=rtol,
            equal_nan=True,
            # our testing sometimes uses higher precision inputs for the reference
            exact_dtype=False,
        )
    else:
        for correct_val, actual_val in zip(correct_flat, actual_flat):
            if isinstance(correct_val, torch.Tensor):
                assert correct_val.device == actual_val.device
                assert correct_val.size() == actual_val.size()
                assert correct_val.stride() == actual_val.stride()
                assert correct_val.layout == actual_val.layout
                if exact_dtype:
                    assert correct_val.dtype == actual_val.dtype

    if check_gradient:
        # generate random unit norm gradients
        grads = [
            torch.rand(r.shape, device=r.device, dtype=r.dtype)
            for r in correct_flat
            if r.requires_grad
        ]
        for g in grads:
            g /= g.norm()

        correct_grad = compute_grads(ref_inputs, ref_kwargs, correct, grads)
        flat_grads, _ = tree_flatten(correct_grad)
        all_none_grads = all(x is None for x in flat_grads)
        if all_none_grads:
            # See Note [Detaching inputs that never need gradients]
            # There are a handful of ops that can return None gradients, into of zero gradients.
            # If all inputs to an AOTAutograd graph are supposed to get None gradients,
            # AOTAutograd will end up forcing all of the outputs of the forward to not require grad.
            # There's no easy fix to this (see the note above), although one option is to
            # force any derivative formulas in core to return tensors of zeros instead of None.
            flat_results, _ = tree_flatten(actual)
            results_that_require_grad = [
                x
                for x in flat_results
                if isinstance(x, torch.Tensor) and x.requires_grad
            ]
            self.assertEqual(len(results_that_require_grad), 0)
        else:
            actual_grad = compute_grads(example_inputs, kwargs, actual, grads)
            self.assertEqual(
                actual_grad,
                correct_grad,
                atol=atol,
                rtol=rtol,
                equal_nan=True,
                exact_dtype=exact_dtype,
            )

    torch._dynamo.reset()


@torch._inductor.config.patch("triton.cudagraphs", False)
def check_model_cuda(
    self: TestCase,
    model,
    example_inputs,
    kwargs=None,
    *,
    atol=None,
    rtol=None,
    check_lowp=True,
    exact_dtype=True,
    nopython=True,
    copy_to_cuda=True,
    reference_in_float=True,
    assert_equal=True,
    check_gradient=False,
):
    kwargs = kwargs or {}
    if hasattr(model, "to"):
        model = model.to("cuda")

    if copy_to_cuda:
        example_inputs = tuple(
            clone_preserve_strides(x, device="cuda") for x in example_inputs
        )

    check_model(
        self,
        model,
        example_inputs,
        kwargs,
        atol=atol,
        rtol=rtol,
        exact_dtype=exact_dtype,
        nopython=nopython,
        reference_in_float=reference_in_float,
        assert_equal=assert_equal,
        check_gradient=check_gradient,
    )

    if check_lowp:

        def downcast_fn(x):
            if not isinstance(x, torch.Tensor) or not x.dtype == torch.float:
                return x
            return torch.empty_strided(
                x.size(), x.stride(), device="cuda", dtype=torch.half
            ).copy_(x)

        example_inputs = list(map(downcast_fn, example_inputs))
        if hasattr(model, "to"):
            model = model.to(torch.half)
        if rtol is not None:
            rtol = max(2e-3, rtol)
        check_model(
            self,
            model,
            example_inputs,
            kwargs,
            atol=atol,
            rtol=rtol,
            exact_dtype=exact_dtype,
            nopython=nopython,
            reference_in_float=reference_in_float,
            assert_equal=assert_equal,
            check_gradient=check_gradient,
        )


def _run_and_assert_no_indirect_indexing(test_case, func, *args, **kwargs):
    result, source_codes = run_and_get_code(func, *args, **kwargs)

    for code in source_codes:
        for line in code.split("\n"):
            stmt = None
            # Find indexing expressions
            if ".load(" in line:
                stmt = line.split(".load")[-1]
            elif "tl.store" in line:
                stmt = line.split(".store")[-1]
                stmt = ",".join(stmt.split(",")[:-2])  # Remove store value and mask
            elif ".store" in line:
                stmt = line.split(".store")[-1]
            elif "[" in line:
                stmt = line.split("[")[-1].split("]")[0]

            if stmt is None:
                continue

            # indirect indexing involves a `tmp` variable
            test_case.assertTrue(
                "tmp" not in stmt,
                msg=f"Found indirect indexing in statement '{stmt}' from code:\n{code}",
            )

    return result


class SweepInputs2:
    input_gen_types1 = [
        "dense",
        "transposed",
        "strided",
        "broadcast1",
        "broadcast2",
        "broadcast3",
        "double",
        "int",
    ]
    input_gen_types2 = input_gen_types1
    gen = None

    @staticmethod
    def kernel(a, b):
        return (a + b,)

    @classmethod
    def gen_template(cls, name1, name2):
        def test(self):
            check_model(
                self,
                cls.kernel,
                (
                    getattr(cls.gen, name1)(),
                    getattr(cls.gen, name2)(),
                ),
            )

        test.__name__ = f"test_{cls.gen.device}_{name1}_{name2}"
        setattr(cls, test.__name__, test)

    @classmethod
    def populate(cls):
        for name1 in cls.input_gen_types1:
            for name2 in cls.input_gen_types2:
                cls.gen_template(name1, name2)


class CommonTemplate:
    def test_bool(self):
        def fn(a, b):
            return (
                a + b,
                a * b,
                a & b,
                a | b,
                a ^ b,
                torch.logical_and(a, b),
                torch.logical_or(a, b),
                torch.logical_not(a),
                torch.sign(b),
            )

        self.common(
            fn,
            (
                torch.tensor([True, False, True, False]),
                torch.tensor([False, False, True, True]),
            ),
        )

    def test_add_const_int(self):
        def fn(a):
            return (a + 1, torch.add(a, 1, alpha=2))

        self.common(fn, (torch.randn(32),))

    def test_add_const_float(self):
        def fn(a):
            return (a + 1.5,)

        self.common(fn, (torch.randn(32),))

    def test_add_inplace_permuted(self):
        def fn(x, y):
            return x.add_(y)

        x = torch.ones([2, 12, 13, 17]).transpose(1, 2)
        y = torch.randn([2, 13, 1, 17])

        self.common(fn, (x, y))

    def test_concat_add_inplace(self):
        def fn(x, y, z):
            return torch.cat([x, y], dim=1).add_(z)

        x = torch.randn([2, 12, 14, 14])
        y = torch.randn([2, 12, 14, 14])
        z = torch.randn([2, 24, 14, 14])

        self.common(fn, (x, y, z))

    def test_abs(self):
        def fn(a):
            return (a / (torch.abs(a) + 1),)

        self.common(fn, (torch.randn(17),))

    def test_sgn(self):
        def fn(a):
            return torch.sgn(a), torch.sgn(a + 1) - 1

        self.common(fn, [torch.linspace(-10, 10, 41)])

    def test_randn_generator(self):
        def fn(a, generator):
            torch.randn([20, 20], generator=generator, device=a.device)

        self.common(fn, (torch.linspace(-10, 10, 41), None))

        # generator not yet supported in dynamo
        with self.assertRaisesRegex(torch._dynamo.exc.Unsupported, "Generator"):
            self.common(fn, (torch.linspace(-10, 10, 41), torch.Generator(self.device)))

    def test_sgn_extremal(self):
        def fn(a):
            return (torch.sgn(a),)

        self.common(fn, [torch.tensor([np.nan, np.inf, -np.inf, 0])])

    def test_max_min(self):
        def fn(a, b):
            return (torch.maximum(a, b), torch.minimum(a, b))

        self.common(fn, (torch.randn(8), torch.randn(8)))
        t1 = torch.randn(8)
        t1[0] = float("nan")
        t2 = torch.randn(8)
        t2[1] = float("nan")
        self.common(fn, (t1, t2))

    def test_neg_max_uint8(self):
        # https://github.com/pytorch/pytorch/issues/93380
        def fn(a, b):
            c = torch.neg(a)
            return torch.maximum(b, c)

        a = torch.randint(256, (1,), dtype=torch.uint8)
        b = torch.randint(256, (8390,), dtype=torch.uint8)
        self.common(fn, (a, b))

    def test_compar(self):
        def fn(x):
            return x.gt(3.5), x.ge(3.5), x.eq(3.5), x.le(2.5), x.lt(3.5), x.ne(3.5)

        a = torch.tensor([3])
        self.common(fn, (a,))

    def test_horizonal_fusion1(self):
        def fn(a, b, c):
            return (a + b, a - c, b * c)

        self.common(
            fn, (torch.randn(8, 16, 16), torch.randn(8, 16, 16), torch.randn(1, 16, 1))
        )

    def test_horizonal_fusion2(self):
        def fn(a, b, c):
            return a + 1, b + 2, c + 3

        self.common(fn, (torch.randn(8, 16, 8), torch.randn(8, 16), torch.randn(16, 8)))

    def test_vertical_fusion1(self):
        def fn(sa, ct, p):
            # From torchbench.pyhpc_equation_of_state
            v17 = -3.087032500374211e-7
            v18 = -1.988366587925593e-8
            v19 = -1.061519070296458e-11
            v20 = 1.550932729220080e-10
            t15 = v19 * ct
            t19 = v17 + ct * (v18 + t15) + v20 * sa
            t20 = 1.0 / t19
            t128 = t19 * p
            return t20 + t128

        self.common(
            fn,
            (
                torch.randn(204, 204, 26),
                torch.randn(204, 204, 26),
                torch.randn(26),
            ),
        )
        self.assertEqual(torch._inductor.metrics.generated_kernel_count, 1)

    def test_forced_buffer_realize(self):
        # Test torch._test_inductor_realize forces a buffer to be realized
        def fn(a):
            b = test_operators.realize(a * 2)
            return (b * 2,)

        self.common(fn, (torch.randn(10),))
        self.assertEqual(torch._inductor.metrics.ir_nodes_pre_fusion, 2)

    def test_scheduler_vertical_fusion1(self):
        realize = test_operators.realize

        def fn(sa, ct, p):
            # From torchbench.pyhpc_equation_of_state
            v17 = -3.087032500374211e-7
            v18 = -1.988366587925593e-8
            v19 = -1.061519070296458e-11
            v20 = 1.550932729220080e-10
            t15 = realize(v19 * ct)
            t19 = realize(v17 + ct * (v18 + t15) + v20 * sa)
            t20 = realize(1.0 / t19)
            t128 = realize(t19 * p)
            return t20 + t128

        self.common(
            fn,
            (
                torch.randn(204, 204, 26),
                torch.randn(204, 204, 26),
                torch.randn(26),
            ),
        )
        self.assertEqual(torch._inductor.metrics.ir_nodes_pre_fusion, 5)
        self.assertEqual(
            torch._inductor.metrics.generated_kernel_count,
            1 if self.device == "cuda" else 3,
        )

    def test_index_propagation(self):
        def flip(x):
            i = torch.arange(x.size(0) - 1, -1, -1, device=x.device)
            return x[i]

        x = torch.randn(8, device=self.device)
        flip_opt = torch._dynamo.optimize("inductor")(flip)

        expect = flip(x)
        actual = _run_and_assert_no_indirect_indexing(self, flip_opt, x)
        self.assertEqual(expect, actual)

    def test_index_propagation_floordiv(self):
        def repeat_interleave(x, n):
            # e.g. x=[1, 2, 3], n=2 => returns [1, 1, 2, 2, 3, 3]
            i = torch.arange(x.shape[0] * n, device=x.device)
            return x[i // n]

        x = torch.randn(8, device=self.device)
        repeat_interleave_opt = torch._dynamo.optimize("inductor")(repeat_interleave)
        # this should be collapsed to direct indexing
        actual = _run_and_assert_no_indirect_indexing(self, repeat_interleave_opt, x, 3)
        expect = torch.repeat_interleave(x, 3)
        self.assertEqual(expect, actual)
        self.assertEqual(actual, repeat_interleave(x, 3))

    def test_index_propagation_remainder(self):
        def repeat(x, n):
            # e.g. x=[1, 2, 3], n=2 => returns [1, 2, 3, 1, 2, 3]
            i = torch.arange(x.shape[0] * n, device=x.device)
            return x[i % x.shape[0]]

        x = torch.randn(8, device=self.device)
        repeat_opt = torch._dynamo.optimize("inductor")(repeat)

        # this should be collapsed to direct indexing
        actual = _run_and_assert_no_indirect_indexing(self, repeat_opt, x, 3)
        expect = x.repeat(3)
        self.assertEqual(expect, actual)
        self.assertEqual(actual, repeat(x, 3))

    def test_computed_buffer_inlining(self):
        def flip(x):
            idx = torch.arange(x.size(0) - 1, -1, -1, device=x.device)
            return x[idx], idx

        flip_opt = torch._dynamo.optimize("inductor")(flip)
        x = torch.randn(8, device=self.device)

        expect = flip(x)
        actual = _run_and_assert_no_indirect_indexing(self, flip_opt, x)
        self.assertEqual(expect, actual)

    def test_sum1(self):
        def fn(a, b):
            return ((a + b).sum(-1),)

        self.common(fn, (torch.randn(8, 8), torch.randn(8, 8)))

    def test_sum2(self):
        def fn(a, b):
            return ((a + b).sum([1, 2]), (a + b).sum(-1))

        self.common(fn, (torch.randn(8, 9, 3, 21), torch.randn(8, 9, 3, 21)))

    def test_sum3(self):
        def fn(a, b):
            r1 = a + b
            r2 = r1.sum(-1)
            r3 = torch.squeeze(b) + 10
            return (r1, r2, r3)

        # Mismatched elements: 2 / 10 (20.0%)
        # Greatest absolute difference: 0.0029296875 at index (8,) (up to 1e-05 allowed)
        # Greatest relative difference: 0.0017482517482517483 at index (6,) (up to 0.001 allowed)
        self.common(fn, (torch.randn(10, 10), torch.randn(1, 10)), atol=1e-5, rtol=2e-3)

    def test_sum4(self):
        def fn(a):
            b = a + 1
            c = b.sum(-1)
            d = c + 3
            e = d.sum(-1)
            f = e + 5
            return (f, e, d, c, b)

        self.common(fn, (torch.randn(1, 16, 8, 8),))

    def test_sum5(self):
        def fn(a):
            b = a + 1
            c = b.sum(-1)
            d = c + 3
            e = d.sum(-1)
            f = e + 5
            return (f,)

        self.common(fn, (torch.randn(1, 17, 8, 9),))

    def test_reduction1(self):
        def fn(a):
            return (a.sum(), a.max(), a.min(), a.argmax(), a.argmin())

        self.common(fn, (torch.tensor([float("-inf"), 0.0, float("inf")]),))

    @skip_if_x86_mac()
    def test_reduction2(self):
        def fn(a):
            # FIXME: a.argmax
            return (a.sum(), a.max(), a.min(), a.argmin())

        self.common(fn, (torch.full((4,), float("inf")),))

    @skip_if_x86_mac()
    def test_reduction3(self):
        def fn(a):
            # FIXME: a.argmin
            return (a.sum(), a.max(), a.min(), a.argmax())

        self.common(fn, (torch.full((4,), float("-inf")),))

    def test_reduction4(self):
        if self.device == "cpu":
            raise unittest.SkipTest("Non-deterministic CPU results")

        def fn(a):
            return (a.argmax(-1), a.argmin(-1))

        inputs = (torch.ones(128), torch.ones(4, 4, 1))
        for i in inputs:
            self.common(fn, (i,))

    @config.patch(unroll_reductions_threshold=1)
    def test_reduction5(self):
        if self.device == "cpu":
            raise unittest.SkipTest("Non-deterministic CPU results")

        def fn(a):
            return (a.sum(), a.max(), a.min(), a.argmax())

        self.common(fn, (torch.full((4,), float("-inf")),))

    def test_prod(self):
        def fn(a):
            return a.prod(0), a.prod(1), a.prod()

        self.common(fn, (torch.rand((10, 10)),))
        self.common(fn, (torch.rand((1, 2050)),))

    def test_unroll_small_reduction(self):
        def fn(x):
            val1, index1 = x.min(-1)
            val2, index2 = x.max(-1)
            return (
                val1,
                index1,
                val2,
                index2,
                x.sum(-1),
                (x > 1).any(-1),
                (x > 0).all(-1),
                x.argmin(-1),
                x.argmax(-1),
                x.amin(-1),
                x.amax(-1),
                x.aminmax(),
            )

        with config.patch(unroll_reductions_threshold=8):
            # small sized reductions will get unrolled
            self.common(fn, (torch.randn(8, 3),))
        torch._dynamo.reset()
        with config.patch(unroll_reductions_threshold=1):
            # make sure things also work if they aren't unrolled
            self.common(fn, (torch.randn(8, 3),))

    def test_multilayer_low_prec(self):
        # fp16 nyi for cpu
        if self.device == "cpu":
            raise unittest.SkipTest("requires CUDA")

        def fn(a):
            return torch.mean(a)

        self.common(fn, ((torch.rand((10, 3, 352, 352), dtype=torch.float16),)))

    def test_expanded_reduction(self):
        if self.device == "cpu":
            raise unittest.SkipTest(
                "https://github.com/pytorch/torchdynamo/issues/1697"
            )

        def fn(x, y):
            z = x * y
            return z.sum((0, 1))

        self.common(fn, (torch.randn(2, 197, 256), torch.randn(2, 1, 256)))

    def test_min_max_reduction(self):
        def fn(a, b):
            return (
                (a + b).max(),
                (a + b).min(),
                torch.amax(a + 1, keepdim=True),
                torch.amin(b + 1, keepdim=True),
            )

        dtypes = [torch.float, torch.float16]
        if not (self.device == "cuda" and not SM80OrLater):
            dtypes += [torch.bfloat16]
        for dtype in dtypes:
            self.common(fn, (torch.randn(8, 8).to(dtype), torch.randn(8, 8).to(dtype)))

    def test_min_max_reduction_nan(self):
        def fn(a):
            return (torch.max(a), torch.min(a))

        t1 = torch.randn(32)
        t1[16] = float("nan")
        self.common(fn, (t1,))

    def test_fmin_fmax(self):
        def fn(a, b):
            return (
                torch.fmin(a, b),
                torch.fmax(a, b),
                torch.fmax(a + 1, torch.tensor(0.0)),
            )

        self.common(
            fn,
            (
                torch.tensor(
                    [-10.0, 10.0, float("nan"), float("nan"), float("nan"), 3, 4]
                ),
                torch.tensor(
                    [float("nan"), float("nan"), -10.0, 10.0, float("nan"), 4, 3]
                ),
            ),
        )

    def test_sum_int(self):
        def fn(x):
            return 2 * x.sum(-1) + x.sum()

        dtypes = torch.bool, torch.uint8, torch.int
        inps = [torch.randint(2, (64,), dtype=dtype) for dtype in dtypes]
        for i in inps:
            self.common(fn, (i,), check_lowp=False)

    def test_sum_dtype(self):
        def fn(x):
            return x * x.sum(-1, dtype=torch.double) + x.sum(dtype=torch.double)

        self.common(fn, (torch.ones(32, 32) * 70,))

    def test_clamp(self):
        def fn(a, b):
            return (a.clamp(-0.1, 0.1), b.clamp(0), torch.clamp(a + b, max=0))

        self.common(fn, (torch.randn(8, 8), torch.randn(8, 8)))

    def test_clamp_type_promotion(self):
        def fn(a):
            b = torch.tensor(1.0, dtype=torch.double, device=self.device)
            c = torch.full((4,), 2, device=self.device)
            return a.clamp(min=b, max=c)

        self.common(fn, (torch.randint(4, (4,)),))

    def test_arange1(self):
        def fn(x):
            rng1 = torch.arange(8 * 8, dtype=torch.float32, device=x.device).view(8, 8)
            rng2 = torch.arange(10, 18, device=x.device)
            tmp = x * rng1
            return tmp, tmp + rng2

        self.common(fn, (torch.randn(8, 8),))

    def test_arange2(self):
        def fn(x):
            rng1 = torch.arange(8, device=x.device)
            return (x + rng1,)

        self.common(fn, (torch.randint(4, (8, 8)),), check_lowp=False)

    def test_arange3(self):
        def fn(x):
            return x + torch.ops.aten.arange.start_step(
                0, 53, 4, dtype=torch.int64, device=x.device
            )

        self.common(fn, (torch.randn(14),))

    def test_arange4(self):
        def fn(x):
            return x - torch.arange(512, -512, -1.0, device=x.device)

        self.common(fn, (torch.randn(1024),))

    def test_arange5(self):
        def fn(step, device):
            return torch.arange(512, -512, step, device=device)

        compiled_fn = torch._dynamo.optimize()(fn)

        # NOTE: use assertEqual to check dtypes which self.common doesn't do
        for step in (-1, -1.0):
            expect = fn(step, self.device)
            actual = compiled_fn(step, self.device)
            self.assertEqual(expect, actual)
        self.assertEqual(expect, actual)

    def test_arange6(self):
        def fn(x):
            return torch.arange(0.1, 8.0001, 1, dtype=x.dtype, device=x.device)

        # Test that float arguments are truncated to int when dtype is set explicitly
        make_arg = functools.partial(make_tensor, device="cpu", requires_grad=False)
        self.common(fn, (make_arg(1, dtype=torch.float32),))
        self.common(fn, (make_arg(1, dtype=torch.int64),))

    def test_linspace1(self):
        def fn(x):
            return torch.linspace(0.125, 0.875, 7, device=x.device) + x

        self.common(fn, (torch.randn(1, 7),))

    def test_linspace2(self):
        def fn(x):
            return torch.linspace(0, 2, 1, device=x.device) + x

        self.common(fn, (torch.randn(1, 1),))

    def test_linspace3(self):
        def fn(x):
            return torch.linspace(0, 2, 0, device=x.device)

        self.common(fn, (torch.Tensor([]),))

    def test_tensor1(self):
        def fn(x):
            return torch.tensor([1], device=x.device) + x, torch.tensor(
                5, device=x.device
            )

        self.common(fn, (torch.randn(10),))

    def test_tensor2(self):
        def fn(x):
            return torch.tensor(list(range(2, 40, 2)), device=x.device) + x

        self.common(fn, (torch.randn(1),))

    def test_tensor3(self):
        def fn(x):
            return (
                torch.tensor([], device=x.device),
                torch.tensor([1, 2], device=x.device) + 1,
                torch.tensor([1, 2, 3], device=x.device) + 2,
                torch.tensor([1, 2, 3, 4], device=x.device) + x,
            )

        self.common(fn, [torch.randn(4)])

    def test_views1(self):
        def fn1(x, y):
            return (x.view(size2) + y,)

        def fn2(x, y):
            return ((x + 1).view(size2) + y,)

        views = [
            ([5 * 7], [5, 7]),
            ([2 * 3 * 4 * 5 * 6 * 7], [2, 3, 4, 5, 6, 7]),
            ([2 * 3, 4, 5, 6 * 7], [2, 3, 4, 5, 6, 7]),
            ([10 * 5, 20], [10, 5, 20]),
            ([1, 10, 1], [10]),
            ([10, 1, 10, 1, 10], [10, 100]),
            ([2, 2, 2, 2], [4, 4]),
        ]
        for size1, size2 in views:
            self.common(fn1, (torch.randn(size1), torch.randn(size2)))
            self.common(fn2, (torch.randn(size1), torch.randn(size2)))

        for size2, size1 in views:
            self.common(fn1, (torch.randn(size1), torch.randn(size2)))
            self.common(fn2, (torch.randn(size1), torch.randn(size2)))

    def test_views2(self):
        def fn1(x):
            return (x.view(size2) + 1,)

        def fn2(x):
            return ((x * 2).view(size2) + 1,)

        for size1, size2 in [
            ([2, 2, 2, 2], [4, -1]),
            ([10, 1, 10, 1, 10], [-1, 100]),
            ([10 * 5, 20], [10, -1, 20]),
        ]:
            self.common(fn1, (torch.randn(size1),))
            self.common(fn2, (torch.randn(size1),))

    def test_views3(self):
        # example taken from hf_BigBird
        def forward(arg1, arg2):
            index = torch.ops.aten.index(arg1, [arg2])
            view_1 = torch.ops.aten.view(index, [1, 2232, 64])
            view_2 = torch.ops.aten.view(view_1, [1, 12, 62, 192])
            return view_2

        self.common(
            forward,
            (
                rand_strided((64, 64), (64, 1), torch.float32),
                rand_strided((2232,), (1,), torch.int64),
            ),
        )

    def test_views4(self):
        # example taken from hf_BigBird
        def forward(arg1, arg2):
            arg1 = arg1.index_select(0, arg2)
            arg1 = torch.ops.aten.view(arg1, [2, 3, 4, 5, 5])
            arg1 = torch.ops.aten.view(arg1, [2, 3, 2, 10, -1])
            return arg1

        self.common(
            forward,
            (
                torch.randn(12, 5, 5),
                torch.randint(0, 11, (24,)),
            ),
        )

    def test_views5(self):
        # tensor with shape 0 in any dimension
        def forward(x):
            y = x[:, 4:]
            return y.view(len(y), -1, 4)

        self.common(
            forward,
            (torch.randn(4, 4, 4, 4),),
        )

    def test_views6(self):
        def forward(x):
            x = torch.ops.aten.relu(x)
            s = torch.ops.aten.slice(x, 0, 0, 9223372036854775807)
            s = torch.ops.aten.slice(s, 1, 0, 9223372036854775807)
            s = torch.ops.aten.slice(s, 3, 0, 0)
            y = torch.ops.aten.view(s, [4, 2, -1])
            return y

        self.common(
            forward,
            (torch.randn(4, 2, 4, 4),),
        )

    def test_relu(self):
        def fn(a, b):
            return (torch.relu(a), torch.relu(a + b) / 10)

        self.common(fn, (torch.randn(8, 8), torch.randn(8, 8)))

    def test_exp(self):
        def fn(a, b):
            return (torch.exp(a), torch.exp(a + b))

        self.common(fn, (torch.randn(8, 8), torch.randn(8, 8)))

    def test_exp2(self):
        def fn(a, b):
            return (torch.exp2(a), torch.exp2(a + b), torch.pow(2, -torch.abs(a - b)))

        self.common(fn, (torch.randn(8, 8), torch.randn(8, 8)))

    def test_sigmoid(self):
        def fn(a, b):
            return (torch.sigmoid(a), torch.sigmoid(a + b))

        self.common(fn, (torch.randn(8, 8), torch.randn(8, 8)))

    def test_round(self):
        def fn(a, b):
            return torch.round(a), torch.round(b + 1), torch.round(a, decimals=2)

        # without manual_seed, there is some chance this test fails due to:
        # https://github.com/openai/triton/issues/530
        torch.manual_seed(0)

        # with *100 we are always getting a number exactly at .5 which we don't do right in half
        self.common(fn, (torch.randn(8, 8) * 100, torch.randn(8, 8) * 10))

    def test_round_correctness(self):
        if self.device == "cuda":
            raise unittest.SkipTest("need to debug tl.libdevice on A100/V100")

        def fn(a):
            return torch.round(a)

        self.common(
            fn,
            [torch.arange(-10, 10, 0.1, dtype=torch.float64)],
            check_lowp=False,
        )

    def test_silu(self):
        def fn(a):
            return (torch.nn.functional.silu(a),)

        self.common(fn, (torch.randn(8, 8),))

    # TODO(voz): Re-enable this test ASAP https://github.com/pytorch/pytorch/issues/82763
    @unittest.skip("Skipping due to op bugs")
    def test_nan_to_num(self):
        def fn(a):
            return (
                torch.nan_to_num(a),
                torch.nan_to_num(a, nan=3.0),
                torch.nan_to_num(a, nan=None),
                torch.nan_to_num(a, posinf=4.0),
                torch.nan_to_num(a, neginf=5.0),
                torch.nan_to_num(a, nan=3.0, posinf=4.0, neginf=5.0),
            )

        self.common(
            fn,
            (torch.tensor((float("nan"), float("inf"), float("-inf"), 1.0)),),
            check_lowp=False,  # a much more elaborate test is required to match finfo max's for float and half
        )

    def test_div1(self):
        def fn(a, b):
            return (
                aten.div(a, b, rounding_mode=None),
                aten.div(a, b, rounding_mode="floor"),
                aten.div(a, b, rounding_mode="trunc"),
                a / b,
                a // b,
            )

        self.common(fn, (torch.randn(8, 8) * 100, torch.randn(8, 8) * 100))

    def test_div2(self):
        def fn(a, b):
            return (
                aten.div(a, b, rounding_mode=None),
                aten.div(a, b, rounding_mode="floor"),
                aten.div(a, b, rounding_mode="trunc"),
                a / b,
                a // b,
            )

        self.common(fn, (torch.randint(-100, 100, [8, 8]), 100 * torch.randn(8, 8)))

    def test_div3(self):
        def fn(a, b):
            return (
                aten.div(a, b, rounding_mode=None),
                aten.div(a, b, rounding_mode="floor"),
                aten.div(a, b, rounding_mode="trunc"),
                a / b,
                a // b,
            )

        a = torch.randint(1, 100, [8, 8])
        self.common(fn, (a * 2, a))

    def test_div4(self):
        def fn(a, b):
            return (
                aten.div(a, b, rounding_mode=None),
                aten.div(a, b, rounding_mode="floor"),
                aten.div(a, b, rounding_mode="trunc"),
                a / b,
                a // b,
            )

        self.common(
            fn,
            (torch.randint(-100, 0, [8, 8]), torch.randint(1, 10, [8, 8])),
        )

    def test_div5(self):
        def fn(a, b):
            return (
                aten.div(a, b, rounding_mode=None),
                aten.div(a, b, rounding_mode="floor"),
                aten.div(a, b, rounding_mode="trunc"),
                a / b,
                a // b,
            )

        # divide a scalar
        self.common(fn, (torch.randint(-100, 0, [8, 8]), 16))

    def test_div6(self):
        def fn(a, b):
            return (
                aten.div(a, b, rounding_mode=None),
                aten.div(a, b, rounding_mode="floor"),
                aten.div(a, b, rounding_mode="trunc"),
                a / b,
                a // b,
            )

        # treat boolean as integer
        self.common(
            fn,
            (torch.ones([8, 8], dtype=torch.bool), torch.randint(-100, -1, [8, 8])),
        )

    def test_div7(self):
        def fn(a, b):
            return (
                aten.div(a, b, rounding_mode=None),
                aten.div(a, b, rounding_mode="floor"),
                aten.div(a, b, rounding_mode="trunc"),
                a / b,
                a // b,
            )

        self.common(
            fn,
            (
                torch.randint(2**32, 2**40, [100, 100]),
                torch.randint(-10, -1, [100, 100]),
            ),
        )

    def test_div8(self):
        def fn(a, b):
            return (
                aten.div(a, b, rounding_mode=None),
                aten.div(a, b, rounding_mode="floor"),
                aten.div(a, b, rounding_mode="trunc"),
                a / b,
                a // b,
            )

        self.common(fn, (1024, 100))

    def test_div_zero_dim(self):
        def fn(a, b):
            return (
                aten.div(a, b, rounding_mode=None),
                aten.div(a, b, rounding_mode="floor"),
                aten.div(a, b, rounding_mode="trunc"),
                a / b,
                a // b,
            )

        for dtype in (torch.float32, torch.int64):
            self.common(
                fn,
                (
                    make_tensor(10, device="cpu", dtype=dtype),
                    make_tensor((), device="cpu", dtype=dtype, exclude_zero=True),
                ),
            )
            self.common(
                fn,
                (
                    make_tensor((), device="cpu", dtype=dtype),
                    make_tensor(10, device="cpu", dtype=dtype, exclude_zero=True),
                ),
            )

    def test_div_prim(self):
        def fn(a, b):
            return (torch.ops.prims.div(a, b),)

        for dtype in (torch.float32, torch.int64):
            self.common(
                fn,
                (
                    make_tensor(100, device="cpu", dtype=dtype),
                    make_tensor(100, device="cpu", dtype=dtype, exclude_zero=True),
                ),
            )

    def test_both_scalars(self):
        def fn(a, b):
            return (
                aten.add(a, b),
                aten.add(b, a),
                aten.sub(a, b),
                aten.sub(b, a),
                aten.mul(a, b),
                aten.mul(b, a),
            )

        self.common(fn, (4, 3.3), reference_in_float=False)

    def test_sum_keepdims(self):
        def fn(a, b):
            return (torch.sum(a + b, -1, keepdim=True),)

        self.common(fn, (torch.randn(8, 8), torch.randn(8, 8)))

    def test_large_tensor_reduction(self):
        if not _has_sufficient_memory(self.device, 4.5 * 1024**3):  # 4.5 GiB
            raise unittest.SkipTest("insufficient memory")

        if self.device == "cpu":
            raise unittest.SkipTest("Fails on CPU")

        # Test 64-bit indexing works correctly
        def fn(a):
            return torch.max(a)

        t = torch.ones(2**32, dtype=torch.int8, device=self.device)
        t[-1] = 2

        # self.common OOMs here because it copies inputs to check for mutations
        compiled_fn = torch._dynamo.optimize()(fn)
        actual = compiled_fn(t)
        expect = torch.tensor(2, dtype=torch.int8, device=self.device)
        self.assertEqual(actual, expect)

    def test_large_broadcast_reduction(self):
        if self.device == "cpu":
            raise unittest.SkipTest("Fails on CPU")

        # Test 64-bit indexing works correctly when inputs are less than 32-bit
        # but intermediate tensors require 64-bit indexing
        def fn(a, b):
            return torch.max(a + b)

        t1 = torch.ones(1, 2**16, dtype=torch.int8, device=self.device)
        t2 = torch.ones(2**16, 1, dtype=torch.int8, device=self.device)

        t1[-1, -1] = 2
        t2[-1, -1] = 2

        # self.common OOMs here because it copies inputs to check for mutations
        compiled_fn = torch._dynamo.optimize()(fn)
        actual = compiled_fn(t1, t2)
        expect = torch.tensor(4, dtype=torch.int8, device=self.device)
        self.assertEqual(actual, expect)

    def test_large_pointwise(self):
        if not _has_sufficient_memory(self.device, 2 * (2**31 + 1)):
            raise unittest.SkipTest("insufficient memory")

        def fn(a):
            return a + 1

        t = torch.ones(2**31 + 1, dtype=torch.int8, device=self.device)
        compiled_fn = torch._dynamo.optimize()(fn)
        actual = compiled_fn(t)

        # Can't use assertEqual as it expands broadcasted inputs
        del t
        if torch.device(self.device).type == "cuda":
            torch.cuda.empty_cache()
        self.assertTrue((actual == 2).all())

    def test_large_offset_pointwise(self):
        # Test 64-bit indexing is used when input views a tensor that can be
        # indexed with 32-bit strides but the storage offset pushes it over
        # INT_MAX
        if not _has_sufficient_memory(self.device, (2**31 + 1) + (2**30 + 1)):
            raise unittest.SkipTest("insufficient memory")

        def fn(a):
            return a + 4

        t = torch.ones(2**31 + 1, dtype=torch.int8, device=self.device)
        t[2**30 :] = 0
        compiled_fn = torch._dynamo.optimize()(fn)
        actual = compiled_fn(t[2**30 :])
        self.assertTrue((actual == 4).all())

    def test_large_strided_reduction(self):
        # Test 64-bit indexing is used when input numel is less than INT_MAX
        # but stride calculations go above INT_MAX
        if not _has_sufficient_memory(self.device, 2**31 + 2):
            raise unittest.SkipTest("insufficient memory")

        def fn(a):
            return torch.max(a)

        storage = torch.ones(2**31 + 1, dtype=torch.int8, device=self.device)
        view = storage[::32]
        view[-1] = 2

        compiled_fn = torch._dynamo.optimize()(fn)
        actual = compiled_fn(view)
        expect = torch.tensor(2, dtype=torch.int8, device=self.device)
        self.assertEqual(actual, expect)

    def test_softmax(self):
        def fn(a, b):
            return (torch.softmax(a + b, -1), torch.softmax(a, 0), torch.softmax(b, 1))

        self.common(fn, (torch.randn(8, 8), torch.randn(8, 8)))

    def test_log_softmax(self):
        def fn(a, b):
            return (F.log_softmax(a + b, -1), F.log_softmax(a, 0), F.log_softmax(b, 1))

        self.common(fn, (torch.randn(8, 8), torch.randn(8, 8)))

    def test_transpose(self):
        def fn(a, b):
            return (
                torch.t(a) + b,
                torch.transpose(b * 2, 0, 1) + 10,
            )

        self.common(fn, (torch.randn(8, 8), torch.randn(8, 8)))

    def test_permute1(self):
        def fn(a):
            return (
                torch.permute(a + 1, [2, 1, 4, 0, 3]) + 2,
                torch.permute(a, [2, 1, 4, 0, 3]) + 2,
            )

        self.common(fn, (torch.randn(2, 2, 2, 2, 2),))

    def test_permute2(self):
        def fn(a):
            a = a.unfold(0, 2, 1)
            a = torch.unsqueeze(a, 1)
            a = torch.permute(a, [0, 2, 3, -3])
            return (a,)

        self.common(fn, (torch.randn(4, 4),))

    def test_expand(self):
        def fn(a):
            return (
                (a + 1).expand(3, 4, 2, 3, 2) + 2,
                a.expand(2, 1, 2, 3, 2) + 2,
            ), a.expand(2, -1, 5, -1)

        self.common(fn, (torch.randn(2, 1, 2),))

    def test_squeeze1(self):
        def fn(a):
            return ((a + 1).squeeze() + 2, a.squeeze() + 2)

        self.common(fn, (torch.randn(1, 2, 1, 2, 2, 1, 1),))

    def test_squeeze2(self):
        def fn(a):
            return ((a + 1).squeeze(-1).squeeze(2) + 2, a.squeeze(0) + 2)

        self.common(fn, (torch.randn(1, 2, 1, 2, 2, 2, 1),))

    def test_simplify_loops(self):
        def fn(a, b):
            return a + b

        self.common(
            fn,
            (
                torch.randn(2, 3, 4, 5, 6),
                torch.randn(4, 2, 3, 5, 6).permute(1, 2, 0, 3, 4),
            ),
        )

    def test_unsqueeze(self):
        def fn(a):
            return (
                torch.unsqueeze(a + 1, -1) + 2,
                torch.unsqueeze(a, 2) + 2,
                torch.unsqueeze(a + 1, 0) + 2,
                torch.unsqueeze(a, -2) + 2,
            )

        self.common(
            fn,
            (
                torch.randn(
                    2,
                    2,
                    2,
                    2,
                ),
            ),
        )

    def test_unsqueeze_inplace(self):
        def fn(a):
            tmp1 = a + 1
            aten.unsqueeze_(tmp1, 2)
            tmp2 = aten.unsqueeze_(a + 1, 0) + 2
            return (tmp1, tmp2)

        self.common(
            fn,
            (
                torch.randn(
                    2,
                    2,
                    2,
                    2,
                ),
            ),
        )

    def test_addmm(self):
        def fn(a, b, c):
            return (torch.addmm(a + 1, b + 2, c + 3) + 4,)

        self.common(
            fn,
            (
                torch.randn(8, 8),
                torch.randn(8, 8),
                torch.randn(8, 8),
            ),
        )

    # https://github.com/pytorch/pytorch/issues/98979
    @unittest.skipIf(HAS_CUDA, "cuda failed for float64 linear")
    def test_linear_float64(self):
        mod = torch.nn.Sequential(torch.nn.Linear(8, 16).to(torch.float64)).eval()
        with torch.no_grad():
            self.common(mod, (torch.randn(2, 8).to(torch.float64),))

    def test_linear1(self):
        mod = torch.nn.Sequential(
            torch.nn.Linear(8, 16),
            torch.nn.Sigmoid(),
            ToTuple(),
        )
        self.common(mod, (torch.randn(2, 8),))

    def test_linear2(self):
        mod = torch.nn.Sequential(
            torch.nn.Linear(8, 8),
            torch.nn.ReLU(),
            torch.nn.Linear(8, 8),
            torch.nn.ReLU(),
            torch.nn.Linear(8, 8),
            torch.nn.ReLU(),
            torch.nn.Linear(8, 8),
            torch.nn.ReLU(),
        )
        self.common(mod, (torch.randn(2, 8),))

    def test_bmm1(self):
        def fn(a, b):
            return (
                torch.bmm(a, b),
                torch.bmm(a + 1, b + 2) + 3,
            )

        self.common(
            fn,
            (
                torch.randn(2, 8, 8),
                torch.randn(2, 8, 8),
            ),
            check_lowp=False,
        )
        self.common(
            fn,
            (
                torch.randn(1, 16, 8),
                torch.randn(1, 8, 10),
            ),
            check_lowp=False,
        )

    def test_bmm2(self):
        def fn(a, b):
            return torch.bmm(a.permute(0, 2, 1), b)

        self.common(
            fn,
            (
                torch.randn(1, 8, 8),
                torch.randn(1, 8, 8),
            ),
            check_lowp=False,
        )

    def test_scalar_input(self):
        def fn(x, y):
            a = torch.div(x, y, rounding_mode="floor")
            return a

        self.common(fn, [torch.randint(5, (1, 8)), 5400])

    def test_shape_prop_torch_ones(self):
        class Model(torch.nn.Module):
            def forward(self, attention_scores):
                extended_attention_mask = torch.ones(
                    8, 1, 1, 512, device=attention_scores.device
                )
                attention_scores = attention_scores + extended_attention_mask

                return attention_scores

        mod = Model().eval()
        with torch.no_grad():
            self.common(
                mod,
                (torch.randn(8, 12, 512, 512),),
            )

    @slowTest
    def test_conv_bn_fuse(self):
        # For gpu path, there is an accuracy issue
        if self.device == "cuda":
            raise unittest.SkipTest("only support cpu conv bn test")

        input_shapes = {1: (112,), 2: (112, 112), 3: (55, 55, 55)}
        conv_modules = {1: torch.nn.Conv1d, 2: torch.nn.Conv2d, 3: torch.nn.Conv3d}
        bn_modules = {
            1: torch.nn.BatchNorm1d,
            2: torch.nn.BatchNorm2d,
            3: torch.nn.BatchNorm3d,
        }
        options = itertools.product(
            [1, 2, 3],
            [True, False],
            [1, 3],
            [1, 2],
            [1, 4],
        )

        for (
            dim,
            bias,
            kernel_size,
            dilation,
            groups,
        ) in options:
            oC = 32 * groups
            iC = 3 * groups
            x_shape = (1, iC) + input_shapes[dim]
            mod = torch.nn.Sequential(
                conv_modules[dim](
                    iC,
                    oC,
                    kernel_size=kernel_size,
                    dilation=dilation,
                    groups=groups,
                    bias=bias,
                ),
                bn_modules[dim](oC),
            ).eval()
            test_memory_format = [torch.contiguous_format]
            # TODO: GPU path doesn't support channels_last now.
            if not HAS_CUDA and dim > 1:
                channels_last = (
                    torch.channels_last if dim == 2 else torch.channels_last_3d
                )
                test_memory_format.append(channels_last)
            for memory_format in test_memory_format:
                v = torch.randn(x_shape, dtype=torch.float32).to(
                    memory_format=memory_format
                )
                with torch.no_grad():
                    self.common(
                        mod,
                        (v,),
                    )

    def test_conv_functional_bn_fuse(self):
        # For gpu path, there is an accuracy issue
        if self.device == "cuda":
            raise unittest.SkipTest("only support cpu conv bn test")

        # Define a BatchNorm using functional BN.
        class BatchNorm(torch.nn.BatchNorm2d):
            def __init__(
                self,
                num_features,
                eps=1e-5,
                momentum=0.1,
                affine=True,
                track_running_stats=True,
                device=None,
                dtype=None,
            ):
                factory_kwargs = {"device": device, "dtype": dtype}
                super().__init__(
                    num_features,
                    eps=eps,
                    momentum=momentum,
                    affine=affine,
                    track_running_stats=track_running_stats,
                    **factory_kwargs,
                )

            def forward(self, x):
                if self.momentum is None:
                    exponential_average_factor = 0.0
                else:
                    exponential_average_factor = self.momentum

                if self.training and self.track_running_stats:
                    # TODO: if statement only here to tell the jit to skip emitting this when it is None
                    if self.num_batches_tracked is not None:  # type: ignore[has-type]
                        self.num_batches_tracked = self.num_batches_tracked + 1  # type: ignore[has-type]
                        if self.momentum is None:  # use cumulative moving average
                            exponential_average_factor = 1.0 / float(
                                self.num_batches_tracked
                            )
                        else:  # use exponential moving average
                            exponential_average_factor = self.momentum
                if self.training:
                    bn_training = True
                else:
                    bn_training = (self.running_mean is None) and (
                        self.running_var is None
                    )
                x = F.batch_norm(
                    x,
                    # If buffers are not to be tracked, ensure that they won't be updated
                    self.running_mean
                    if not self.training or self.track_running_stats
                    else None,
                    self.running_var
                    if not self.training or self.track_running_stats
                    else None,
                    self.weight,
                    self.bias,
                    bn_training,
                    exponential_average_factor,
                    self.eps,
                )
                return x

        v = torch.randn(1, 3, 556, 56, dtype=torch.float32)
        mod = torch.nn.Sequential(
            torch.nn.Conv2d(
                3,
                64,
                kernel_size=3,
                dilation=1,
                groups=1,
                bias=True,
            ),
            BatchNorm(64),
        ).eval()
        with torch.no_grad():
            self.common(
                mod,
                (v,),
            )

    def test_upsample_cat_conv(self):
        if self.device == "cuda":
            raise unittest.SkipTest("only support cpu upsample_cat_conv test")

        class M(torch.nn.Module):
            def __init__(
                self,
                **kwargs,
            ):
                super().__init__()
                self.upsample = torch.nn.UpsamplingNearest2d(scale_factor=2)
                self.conv = torch.nn.Conv2d(
                    8,
                    5,
                    kernel_size=1,
                    padding=0,
                    stride=1,
                    dilation=1,
                    **kwargs,
                )

            def forward(self, x, y):
                x = self.upsample(x)
                z = torch.cat([x, y], dim=1)
                z = self.conv(z)
                return z

        v1 = torch.randn([8, 2, 12, 26])
        v2 = torch.randn([8, 6, 24, 52])

        with torch.no_grad():
            self.common(
                M().eval(),
                (v1, v2),
            )

    def test_aliased_buffer_reuse(self):
        def fn(x, y):
            x = 2 * x
            y = 2 * y
            c = torch.cat([x, y], dim=-1)
            d = 1 + c
            m = torch.mm(d, d)
            return m[:, :2] + x

        self.common(fn, (torch.randn(4, 2), torch.randn(4, 2)), check_lowp=False)

    def test_view_detach(self):
        def fn(a):
            return a[0].detach()

        self.common(
            fn,
            (torch.randn([4, 4], requires_grad=True),),
        )

    def test_gather1(self):
        def fn(a, b):
            return (
                torch.gather(a.expand([4, 5, 10, 6]), 3, b + 1),
                torch.gather(a.expand([4, 5, 10, 6]), -1, b + 1),
            )

        self.common(
            fn,
            (
                torch.randn([1, 1, 10, 6]),
                torch.randint(5, [4, 5, 10, 1], dtype=torch.int64),
            ),
        )

    def test_gather2(self):
        # 0d tensor
        def fn(a, b):
            return torch.gather(a, 0, b) + torch.gather(a, -1, b)

        x = torch.tensor(123)
        y = torch.tensor(0)
        self.assertEqual(fn(x, y), x + x)

    def test_gather3(self):
        def fn(a, b):
            return torch.gather(a, 1, b, sparse_grad=True)

        self.common(
            fn,
            (
                torch.randn([4, 5, 10, 6], requires_grad=True),
                torch.randint(5, [4, 5, 10, 1], dtype=torch.int64),
            ),
        )

    def test_slice1(self):
        def fn(a):
            return (
                a[:, :10, 0] + a[:, 10:, 0],
                (a + 1)[:, :10, 0] + (a + 1)[:, 10:, 0],
                a[:, -30:, 0],  # negative index out of range
                a[:, :-30, 0],  # negative index out of range
            )

        self.common(
            fn,
            (torch.randn([2, 20, 2]),),
        )

    def test_slice2(self):
        def fn(a):
            return (
                a[:-1, ::2, -1] + a[-1:, 1::2, -2],
                (a + 1)[:-1, ::2, -1] + (a + 2)[-1:, 1::2, -2],
            )

        self.common(
            fn,
            (torch.randn([2, 20, 2]),),
        )

    def test_split_with_sizes(self):
        def fn(a, sizes):
            return [t + 1.0 for t in torch.split(a * 2.0, sizes, -1)]

        self.common(fn, (torch.randn(2, 2, 10), [3, 3, 4]))
        self.common(fn, (torch.randn(2, 2, 10), [4, 3, 3]))
        self.common(fn, (torch.randn(2, 2, 10), [1, 2, 3, 4]))

    def test_split_with_sizes_failed(self):
        @torch._dynamo.optimize("inductor")
        def fn(a):
            return torch.split(a, [2, 1, 1], dim=1)

        with self.assertRaisesRegex(RuntimeError, ""):
            fn(torch.randn(1, 5))

    def test_inductor_assert(self):
        @torch._dynamo.optimize("inductor", dynamic=True)
        def fn(a):
            assert a.shape[0] >= 2 and a.shape[1] >= 4
            return a.cos()

        inp = torch.randn(2, 4, 6)
        torch._dynamo.mark_dynamic(inp, 0)
        torch._dynamo.mark_dynamic(inp, 1)
        self.assertEqual(fn(inp), inp.cos())

    def test_split(self):
        def fn(a):
            t = torch.split(a, 3, -1)
            return (t[0], t[1], t[2], t[3])

        def fn2(a):
            return fn(a + 1)

        self.common(
            fn,
            (torch.randn([2, 2, 10]),),
        )

        self.common(
            fn2,
            (torch.randn([2, 2, 10]),),
        )

    def test_to_dtype(self):
        def fn(a, b):
            return (
                aten._to_copy(a, dtype=6),
                aten._to_copy(b + 1, dtype=6),
                aten.to(b, torch.float64),
                aten.to(b, torch.bool),
            )

        self.common(
            fn,
            (
                torch.randn([2, 2, 10]),
                torch.randn([2, 2, 10], dtype=torch.float64),
            ),
        )

    @requires_cuda()
    def test_to_device(self):
        def fn(a):
            if a.device.type == "cpu":
                return aten._to_copy(a, device=torch.device("cuda"), dtype=6, layout=0)
            else:
                return aten._to_copy(a, device=torch.device("cpu"), dtype=6, layout=0)

        self.common(
            fn,
            (torch.randn([2, 2, 10]),),
        )

    def test_to_memory_format(self):
        def fn(a, memory_format):
            return a.to(memory_format=memory_format)

        self.common(
            fn,
            (torch.randn([2, 2, 10, 10]), torch.channels_last),
        )
        self.common(
            fn,
            (
                torch.randn([2, 2, 10, 10]).to(memory_format=torch.channels_last),
                torch.contiguous_format,
            ),
        )

    @requires_cuda()
    def test_to_device_constant(self):
        def fn(a):
            d1 = a.device.type
            if d1 == "cpu":
                d2 = "cuda"
            else:
                d2 = "cpu"

            const1 = torch.as_tensor(list(range(64)), device=d2)
            return (
                torch.arange(10, device=d2).to(d1) + a,
                const1.to(d1),
                (const1 + 1).to(d1),
            )

        self.common(
            fn,
            (torch.randn([10]),),
        )

    @requires_cuda()
    def test_multi_device(self):
        def fn(x):
            x = x + 1
            x = x + 2
            x = x.cuda()
            x = x + 3
            x = x + 4
            x = x.cpu()
            x = x + 5
            x = x + 6
            x = x.cuda()
            x = x + 7
            x = x + 8
            x = x.cpu()
            x = x + 9
            x = x + 10
            return x

        self.common(
            fn,
            (torch.randn([2, 2, 10]),),
            check_lowp=False,  # cpu doesn't understand fp16, and there are explicit .cpu() calls
        )

    @requires_multigpu()
    def test_multi_gpu_device(self):
        # TODO: https://github.com/pytorch/pytorch/issues/92627
        x = torch.rand([4], device="cuda")

        def fn(x, y):
            r = torch.ops.aten.div(x, y)
            r = r.to("cuda:1")
            return 2 * r

        self.common(fn, (torch.randn(4), torch.randn(4)), check_lowp=False)

    @skipIfRocm
    @requires_multigpu()
    def test_multi_gpu_recompile_on_index(self):
        torch.set_float32_matmul_precision("high")

        def gemm(x, y):
            return x @ y

        failed_guard = None

        def fail(guard):
            nonlocal failed_guard
            failed_guard = guard

        gemm_opt = torch._dynamo.optimize("inductor", guard_fail_fn=fail)(gemm)

        x0 = torch.randn(1024, 1024, device="cuda:0")
        y0 = torch.randn(1024, 1024, device="cuda:0")

        gemm_opt(x0, y0)

        x1 = torch.randn(1024, 1024, device="cuda:1")
        y1 = torch.randn(1024, 1024, device="cuda:1")

        gemm_opt(x1, y1)
        self.assertTrue(failed_guard is not None)
        self.assertTrue(
            "tensor 'L['x']' Tensor device index mismatch. Expected device index to be"
            in failed_guard.reason
        )

    def test_unbind(self):
        def fn(a):
            return torch.unbind(a), torch.unbind(a, -1)

        self.common(
            fn,
            (torch.randn([4, 4, 4]),),
        )

    @skipIfRocm
    def test_convolution1(self):
        m = torch.nn.Sequential(
            torch.nn.Conv2d(5, 6, [3, 3]),
            torch.nn.ReLU(),
            ToTuple(),
        )

        self.common(
            m,
            (torch.randn([2, 5, 16, 16]),),
            # Mismatched elements: 10 / 2352 (0.4%)
            # Greatest absolute difference: 5.7220458984375e-05 at index (0, 3, 12, 12) (up to 1e-05 allowed)
            # Greatest relative difference: 0.06512477175897748 at index (0, 4, 11, 9) (up to 0.001 allowed)
            atol=6e-5,
            rtol=0.001,
        )

    def test_convolution2(self):
        def fn(x, w, b):
            # transposed conv
            return (aten.convolution(x, w, b, [4], [0], [1], True, [0], 1),)

        self.common(
            fn,
            (
                torch.randn([2, 32, 90]),
                torch.randn([32, 16, 8]),
                torch.randn([16]),
            ),
            check_lowp=False,
        )

    @skipIfRocm
    def test_convolution3(self):
        # Test stride or padding or dilation is 1 element list.
        m = torch.nn.Sequential(
            torch.nn.Conv2d(5, 6, [3, 3], stride=[1], padding=[0], dilation=[1]),
            torch.nn.ReLU(),
            ToTuple(),
        )

        self.common(
            m,
            (torch.randn([2, 5, 16, 16]),),
            atol=6e-5,
            rtol=0.001,
        )

    def test_conv2d_channels_last(self):
        if self.device == "cuda":
            raise unittest.SkipTest("only support cpu conv2d channels_last")

        m = torch.nn.Sequential(
            torch.nn.Conv2d(3, 3, 1, 1),
            ToTuple(),
        )
        # only weight is channels_last
        self.common(
            m.to(memory_format=torch.channels_last),
            (torch.randn([2, 3, 16, 16]),),
            check_lowp=False,
        )
        # only activation is channels_last
        self.common(
            m,
            (torch.randn([2, 3, 16, 16]).to(memory_format=torch.channels_last),),
            check_lowp=False,
        )
        # activation and weight are all channels_last
        self.common(
            m.to(memory_format=torch.channels_last),
            (torch.randn([2, 3, 16, 16]).to(memory_format=torch.channels_last),),
            check_lowp=False,
        )

    def test_conv2d_backward_channels_last(self):
        def fn(grad_output, inp, weight):
            convolution_backward_8 = torch.ops.aten.convolution_backward.default(
                grad_output,
                inp,
                weight,
                [320],
                [1, 1],
                [0, 0],
                [1, 1],
                False,
                [0, 0],
                1,
                [True, True, True],
            )
            return convolution_backward_8

        # only weight is channels_last
        self.common(
            fn,
            (
                torch.randn([2, 320, 8, 8]),
                torch.randn([2, 2048, 8, 8]),
                torch.randn([320, 2048, 1, 1]).to(memory_format=torch.channels_last),
            ),
            check_lowp=False,
        )

    def test_conv3d_channels_last(self):
        if self.device == "cuda":
            raise unittest.SkipTest("only support cpu conv3d channels_last")

        m = torch.nn.Sequential(
            torch.nn.Conv3d(3, 3, 1, 1),
            ToTuple(),
        )
        # only weight is channels_last
        self.common(
            m.to(memory_format=torch.channels_last_3d),
            (torch.randn([2, 3, 16, 16, 16]),),
        )
        # only activation is channels_last
        self.common(
            m,
            (torch.randn([2, 3, 16, 16, 16]).to(memory_format=torch.channels_last_3d),),
        )
        # activation and weight are all channels_last
        self.common(
            m.to(memory_format=torch.channels_last_3d),
            (torch.randn([2, 3, 16, 16, 16]).to(memory_format=torch.channels_last_3d),),
        )

    def test_adaptive_avg_pool2d1(self):
        def fn(x):
            return aten._adaptive_avg_pool2d(x, (6, 6)), aten._adaptive_avg_pool2d(
                x + 1, (2, 5)
            )

        self.common(
            fn,
            (torch.randn(2, 4, 16, 16),),
            check_lowp=False,
        )

        # lowering to avg_pool2d case
        self.common(
            fn,
            (torch.randn(2, 4, 3, 3),),
        )

        # no-op case
        self.common(
            fn,
            (torch.randn(2, 4, 6, 6),),
        )

    def test_adaptive_avg_pool2d2(self):
        # Big kernel size, use fallback
        def fn(x):
            return aten._adaptive_avg_pool2d(x, (4, 4))

        torch._inductor.metrics.generated_kernel_count = 0
        self.common(
            fn,
            (torch.randn(2, 4, 21, 21),),
            check_lowp=False,
        )
        self.assertEqual(torch._inductor.metrics.generated_kernel_count, 0)

    def test_adaptive_avg_pool2d_low_prec(self):
        class Model(torch.nn.Module):
            def __init__(self):
                super(Model, self).__init__()
                self.avgpool = torch.nn.AdaptiveAvgPool2d((1, 1))

            def forward(self, x):
                x = self.avgpool(x)
                return x

        mod = Model()
        for dtype in [torch.half, torch.bfloat16]:
            x = torch.randn(4, 3, 7, 7).to(dtype=dtype)
            opt_mod = torch.compile(mod)
            res = opt_mod(x)
            expected = mod(x)
            self.assertTrue(torch.allclose(res, expected))

    def test_max_pool2d1(self):
        def fn(x):
            return aten.max_pool2d_with_indices(x, [3, 3], [2, 2])

        self.common(
            fn,
            (torch.randn(2, 4, 16, 16),),
        )

    def test_max_pool2d2(self):
        def fn(x):
            return aten.max_pool2d_with_indices(x, [3, 3], [2, 2])

        self.common(
            fn,
            (torch.randn([16, 64, 55, 55]),),
        )

    def test_max_pool2d3(self):
        def fn(x):
            # with padding
            return (
                aten.max_pool2d_with_indices(x, [3, 3], [2, 2], [1, 1]),
                aten.max_pool2d_with_indices(
                    x,
                    [
                        3,
                    ],
                    [
                        2,
                    ],
                    [
                        1,
                    ],
                ),
            )

        self.common(
            fn,
            (-torch.arange(1 * 8 * 8, dtype=torch.float32).view(1, 1, 8, 8),),
        )

    def test_max_pool2d4(self):
        def fn(x):
            # with padding
            return aten.max_pool2d_with_indices(x, [3, 3], [2, 2], [0, 0], [1, 1], True)

        self.common(
            fn,
            (torch.randn([2, 8, 111, 111]),),
        )

    def test_max_pool2d5(self):
        def fn(x):
            return aten.max_pool2d_with_indices(x, [3, 3], [])

        self.common(
            fn,
            (torch.randn([16, 64, 55, 55]),),
        )

    def test_max_pool2d6(self):
        # Too big kernel size, use fallback
        def fn(x):
            return aten.max_pool2d_with_indices(x, [13, 13], [])

        torch._inductor.metrics.generated_kernel_count = 0
        self.common(
            fn,
            (torch.randn([16, 64, 55, 55]),),
        )
        self.assertEqual(torch._inductor.metrics.generated_kernel_count, 0)

    # From https://github.com/pytorch/pytorch/issues/94775
    def test_max_pool2d7(self):
        # ceil mode turns on
        def fn(x):
            return torch.nn.functional.max_pool2d(
                x, 1, stride=(2, 2), padding=0, ceil_mode=True
            )

        self.common(
            fn,
            (torch.randn([1, 1, 6, 7]),),
        )

    # From https://github.com/pytorch/pytorch/issues/93384
    def test_max_pool2d8(self):
        # dialtion is not 1, use fallback
        def fn(x):
            return aten.max_pool2d_with_indices(x, [3, 2], [2, 1], [1, 1], [1, 2])

        torch._inductor.metrics.generated_kernel_count = 0
        self.common(
            fn,
            (torch.randn([2, 2, 3, 6]),),
        )
        self.assertEqual(torch._inductor.metrics.generated_kernel_count, 0)

    def test_avg_pool2d1(self):
        def fn(x):
            return aten.avg_pool2d(x, [3, 3], [2, 2])

        self.common(
            fn,
            (torch.randn(2, 4, 16, 16),),
        )

    def test_avg_pool2d2(self):
        def fn(x):
            return aten.avg_pool2d(x, [3, 3], [2, 2])

        self.common(
            fn,
            (torch.randn([16, 64, 55, 55]),),
        )

    def test_avg_pool2d3(self):
        def fn(x):
            return (
                aten.avg_pool2d(x, [3, 3], [2, 2], [1, 1]),
                aten.avg_pool2d(
                    x,
                    [
                        3,
                    ],
                    [
                        2,
                    ],
                    [
                        1,
                    ],
                ),
            )

        self.common(
            fn,
            (-torch.arange(1 * 8 * 8, dtype=torch.float32).view(1, 1, 8, 8),),
        )

    def test_avg_pool2d4(self):
        def fn(x):
            return aten.avg_pool2d(x, [3, 3], [2, 2], [0, 0], True)

        self.common(
            fn,
            (torch.randn([2, 8, 111, 111]),),
        )

    def test_avg_pool2d5(self):
        def fn(x):
            return aten.avg_pool2d(x, [3, 3], [2, 2], [1, 1], count_include_pad=False)

        self.common(
            fn,
            (-torch.arange(1 * 8 * 8, dtype=torch.float32).view(1, 1, 8, 8),),
        )

    def test_avg_pool2d6(self):
        def fn(x):
            return aten.avg_pool2d(x, [3, 3], [2, 2], [1, 1], divisor_override=3)

        self.common(
            fn,
            (-torch.arange(1 * 8 * 8, dtype=torch.float32).view(1, 1, 8, 8),),
        )

    def test_avg_pool2d7(self):
        # Large kernel size, use fallback
        def fn(x):
            return aten.avg_pool2d(x, [13, 13], [1, 1], [0, 0])

        torch._inductor.metrics.generated_kernel_count = 0
        self.common(
            fn,
            (-torch.arange(1 * 24 * 24, dtype=torch.float32).view(1, 1, 24, 24),),
        )
        self.assertEqual(torch._inductor.metrics.generated_kernel_count, 0)

    def test_avg_pool2d8(self):
        # https://github.com/pytorch/pytorch/issues/100987
        def fn(x):
            return aten.avg_pool2d(
                x, kernel_size=3, stride=2, padding=1, ceil_mode=True
            )

        self.common(
            fn,
            (torch.randn(1, 3, 6, 6),),
        )

    def test_alexnet_prefix(self):
        def forward(arg6, arg7, arg16):
            convolution = torch.ops.aten.convolution(
                arg16, arg7, arg6, [4, 4], [2, 2], [1, 1], False, [0, 0], 1
            )
            relu = torch.ops.aten.relu(convolution)
            max_pool2d_with_indices = torch.ops.aten.max_pool2d_with_indices(
                relu, [3, 3], [2, 2]
            )
            getitem = max_pool2d_with_indices[0]
            return (getitem,)

        self.common(
            forward,
            (
                rand_strided((64,), (1,), torch.float32, "cpu"),
                rand_strided((64, 3, 11, 11), (363, 121, 11, 1), torch.float32, "cpu"),
                rand_strided(
                    (16, 3, 224, 224), (150528, 50176, 224, 1), torch.float32, "cpu"
                ),
            ),
            # Mismatched elements: 127 / 746496 (0.0%)
            # Greatest absolute difference: 0.0009765625 at index (1, 62, 7, 16) (up to 1e-05 allowed)
            # Greatest relative difference: 0.05187467899332306 at index (14, 18, 11, 0) (up to 0.001 allowed)
            atol=1e-3,
            rtol=0.001,
        )

    def test_elu(self):
        def fn(x):
            return aten.elu(x, 1.6732632423543772, 1.0507009873554805) + 2, aten.elu(
                x + 1, 2, 3, 4
            )

        self.common(
            fn,
            (torch.randn([16, 16]),),
        )

    def test_tan(self):
        def fn(x):
            return aten.tan(x) + 2, aten.tan(x + 1)

        self.common(
            fn,
            (torch.randn([16, 16]),),
        )

    def test_tanh(self):
        def fn(x):
            return aten.tanh(x) + 2, aten.tanh(x + 1)

        self.common(
            fn,
            (torch.randn([16, 16]),),
        )

    def test_lgamma(self):
        def fn(x):
            return aten.lgamma(x) + 2, aten.cos(x + 1)

        self.common(
            fn,
            (torch.randn([16, 16]),),
        )

    def test_cos(self):
        def fn(x):
            return aten.cos(x) + 2, aten.cos(x + 1)

        self.common(
            fn,
            (torch.randn([16, 16]),),
        )

    def test_sin(self):
        def fn(x):
            return aten.sin(x) + 2, aten.sin(x + 1)

        self.common(
            fn,
            (torch.randn([16, 16]),),
        )

    def test_repeat(self):
        def fn(x):
            return (
                x.repeat(2, 2, 3, 1),
                x.repeat(8, 1, 1, 1),
                x.repeat(2, 1, 1, 1, 1, 1),
            )

        self.common(
            fn,
            (torch.randn([1, 2, 4, 8]),),
        )

    def test_repeat_interleave(self):
        def fn(x):
            return (
                x.repeat_interleave(2),
                x.repeat_interleave(3, dim=0),
                x.repeat_interleave(x.size(1), dim=1),
            )

        self.common(
            fn,
            (torch.randn([1, 2, 4, 8]),),
        )

    def test_embedding(self):
        m = torch.nn.Sequential(
            torch.nn.Embedding(10, 4, padding_idx=0),
            torch.nn.ReLU(),
            ToTuple(),
        )

        self.common(
            m,
            (torch.randint(10, [2, 8]),),
        )

    def test_mean(self):
        def fn(x):
            return (
                x.mean(),
                x.mean(-1),
                torch.mean(x, -2, keepdim=True),
                x.mean([0, 1]),
            )

        self.common(
            fn,
            (torch.randn([1, 2, 4, 8]),),
        )

    def test_var_mean(self):
        def fn(x):
            return (
                *torch.var_mean(x, -1),
                *torch.var_mean(x, [1, 3]),
            )

        self.common(
            fn,
            (torch.randn([1, 2, 4, 8]),),
        )

    @config.patch(pick_loop_orders=True)
    def test_transposed_propagates(self):
        @torch._dynamo.optimize("inductor", nopython=True)
        def fn(x, y):
            return x + y

        a = torch.randn(1, 4, 4, 4, device=self.device).permute(0, 2, 3, 1)
        b = torch.randn(4, 4, 4, device=self.device).permute(1, 2, 0)
        c = fn(a, b)
        self.assertEqual(a.stride(), c.stride())
        self.assertEqual(c.stride()[2], 1)

    def test_std(self):
        def fn(x):
            return (
                torch.var(x, True),
                torch.var(x, False),
                torch.var(x, -1, True),
                torch.var(x, -1, False),
                torch.std(x, False),
                torch.std(x, [0, 1], True),
                torch.std(x, [0, 1], False),
                torch.std(x, -2, True, keepdim=True),
            )

        self.common(
            fn,
            (torch.randn([2, 4, 4, 8]),),
        )

    def test_embedding_bag(self):
        def fn(w, i, o):
            return aten._embedding_bag(w, i, o, False, 0, False, None)

        self.common(
            fn,
            (torch.randn([10, 4]), torch.randint(10, [8]), torch.tensor([0, 2, 6])),
        )

    def test_batch_norm_2d(self):
        m = torch.nn.Sequential(
            torch.nn.BatchNorm2d(10),
            torch.nn.ReLU(),
        )
        m.eval()
        self.common(m, (torch.randn([2, 10, 8, 8]),), check_lowp=False)
        self.common(
            m,
            (torch.randn([3, 10, 16, 16]),),
            check_lowp=False,  # too painful to match types of bn model
        )

    def test_layer_norm(self):
        m = torch.nn.Sequential(
            torch.nn.LayerNorm(32),
            torch.nn.ReLU(),
        )
        m.eval()
        self.common(m, (torch.randn([16, 32]),), check_lowp=False)
        if self.device != "cpu":
            self.assertEqual(torch._inductor.metrics.generated_kernel_count, 1)

    def test_transpose_add(self):
        def fn(a, b):
            return a.t() + b

        self.common(
            fn, (torch.randn([16, 32]), torch.randn([32, 16])), check_lowp=False
        )
        if self.device != "cpu":
            self.assertEqual(torch._inductor.metrics.generated_kernel_count, 1)

    @patch.object(config.triton, "persistent_reductions", True)
    def test_softmax_one_kernel_persist(self):
        def fn(x):
            dim = 1
            x_max = torch.amax(x, dim, keepdim=True)
            unnormalized = torch.exp(x - x_max)
            result = unnormalized / torch.sum(unnormalized, dim, keepdim=True)
            return result

        self.common(fn, (torch.randn([16, 32]),), check_lowp=False)
        if self.device != "cpu":
            self.assertEqual(torch._inductor.metrics.generated_kernel_count, 1)

    @patch.object(config.triton, "persistent_reductions", False)
    def test_softmax_one_kernel_loop(self):
        def fn(x):
            x_max = torch.amax(x, 1, keepdim=True)
            unnormalized = torch.exp(x - x_max)
            result = unnormalized / torch.sum(unnormalized, 1, keepdim=True)
            return result

        self.common(fn, (torch.randn([16, 32]),), check_lowp=False)
        if self.device != "cpu":
            self.assertEqual(torch._inductor.metrics.generated_kernel_count, 1)

    def test_complex_fallback(self):
        def fn(x):
            return x * x + 10

        self.common(
            fn,
            (torch.randn([1, 2, 4, 8]).to(dtype=torch.complex64),),
        )
        self.assertEqual(torch._inductor.metrics.generated_kernel_count, 0)

        class ToComplex(nn.Module):
            def forward(self, x):
                return (x + x + 12).to(torch.complex64)

        self.common(ToComplex(), (torch.rand([1, 2, 4, 8]),), check_lowp=False)

        if self.device != "cpu":
            self.assertEqual(torch._inductor.metrics.generated_kernel_count, 1)

    def test_view_as_complex(self):
        class Repro(torch.nn.Module):
            def __init__(self):
                super().__init__()

            def forward(self, view_2):
                clone = torch.ops.aten.clone.default(
                    view_2, memory_format=torch.contiguous_format
                )
                view_2 = None
                view_as_complex = torch.ops.aten.view_as_complex.default(clone)
                clone = None
                return (view_as_complex,)

        inp = torch.empty_strided((128, 64, 12, 32, 2), (1, 98304, 8192, 256, 128)).to(
            self.device
        )
        mod = Repro()

        o1 = mod(inp)
        o2 = torch.compile(mod)(inp)

        self.assertEqual(o1, o2)

    def test_cauchy(self):
        def fn(x, y):
            return torch.sum(1 / (torch.unsqueeze(x, -1) - y))

        self.common(
            fn,
            (
                torch.randn(32),
                torch.randn(32),
            ),
            # Absolute difference: 0.0003662109375 (up to 0.0001 allowed)
            # Relative difference: 1.8804297408767818e-05 (up to 1e-05 allowed)
            atol=5 * 1e-4,
            rtol=5 * 1e-5,
            check_lowp=False,
        )
        if self.device != "cpu":
            self.assertEqual(torch._inductor.metrics.generated_kernel_count, 1)

    def test_gather_scatter(self):
        def fn(node_feat, edge_index):
            src_node_feat = node_feat[edge_index[0]]
            dst_node_feat = node_feat[edge_index[1]]
            edge_feat = src_node_feat - dst_node_feat + 1
            new_node_feat = torch.zeros_like(node_feat)
            new_node_feat.scatter_add_(
                0, edge_index[1].unsqueeze(-1).expand_as(edge_feat), edge_feat
            )
            return new_node_feat

        num_nodes = 16
        num_features = 32
        node_feat = torch.randn(num_nodes, num_features)
        edge_index = torch.randint(0, num_nodes, size=(2, num_nodes * 5))
        self.common(
            fn,
            (
                node_feat,
                edge_index,
            ),
            check_lowp=False,
        )
        if self.device != "cpu":
            self.assertEqual(torch._inductor.metrics.generated_kernel_count, 2)

    @config.patch(max_fusion_size=1)
    def test_no_mega_fusion_during_lowering(self):
        n = 50

        def fn(*args):
            x = args[0]
            for i in range(n):
                x = torch.add(x, args[i])
            return x

        self.common(
            fn,
            [torch.randn(64) for _ in range(n)],
            check_lowp=False,
        )
        print("-->", torch._inductor.metrics.generated_kernel_count)
        if self.device != "cpu":
            self.assertTrue(torch._inductor.metrics.generated_kernel_count > 1)

    def test_move_arange(self):
        def fn(x):
            return torch.arange(len(x), device="cpu").to(x.device) + x

        self.common(fn, (torch.randn([32]),), check_lowp=False)
        # if we have a copy there will be more than 1 kernel
        self.assertEqual(torch._inductor.metrics.generated_kernel_count, 1)

    def test_leaky_relu(self):
        def fn(x):
            return aten.leaky_relu(x, 0.2) + 2, aten.leaky_relu(x + 1)

        self.common(
            fn,
            (torch.randn([16, 16]),),
        )

    def test_gelu(self):
        def fn(x):
            return aten.gelu(x) + 2, aten.gelu(x + 1)

        self.common(
            fn,
            (torch.randn([16, 16]),),
        )

    def test_clone(self):
        def fn(x):
            return aten.clone(x) + 2, aten.clone(x + 1)

        self.common(
            fn,
            (torch.randn([16, 16]),),
        )

    def test_masked_fill(self):
        def fn(mask, value):
            return aten.masked_fill(value, mask, -10000.0) + 2, aten.masked_fill(
                value / 2.0, torch.logical_not(mask), 667
            )

        self.common(
            fn,
            (
                torch.randint(0, 1, [1, 16], dtype=torch.bool),
                torch.randn([16, 16]),
            ),
        )

    def test_masked_fill_promotion(self):
        def fn(mask, value):
            return aten.masked_fill(value, mask, torch.tensor(3.5))

        opt_fn = torch._dynamo.optimize("inductor")(fn)
        for inp in (
            torch.randn(
                [16, 16],
                dtype=torch.float16 if self.device == "cuda" else torch.float32,
                device=self.device,
            ),
            torch.randint(16, (16, 16), device=self.device),
        ):
            inputs = (
                torch.randint(0, 1, [1, 16], dtype=torch.bool, device=self.device),
                inp,
            )
            self.assertEqual(fn(*inputs), opt_fn(*inputs))

    def test_fill1(self):
        def fn(x):
            tmp = torch.ones_like(x)
            return tmp, aten.fill.Scalar(tmp, 2)

        self.common(
            fn,
            (torch.randn([16, 16]),),
        )

    def test_fill2(self):
        def fn(x):
            tmp = torch.ones_like(x)
            return tmp, aten.fill.Tensor(tmp, torch.tensor(3.0))

        self.common(
            fn,
            (torch.randn([16, 16]),),
        )

    def test_pow1(self):
        def fn(x):
            return [aten.pow(x, e) for e in range(-8, 9)]

        self.common(
            fn,
            (torch.randn([16, 16]),),
        )

    def test_pow2(self):
        def fn(x):
            return aten.pow(1000, x), aten.pow(x, 1000)

        self.common(
            fn,
            # TODO: Remove dtype once https://github.com/pytorch/pytorch/issues/94010 is fixed
            (
                torch.randn(
                    [16, 16],
                    dtype=torch.float64 if self.device == "cpu" else torch.float32,
                ),
            ),
            # Mismatched elements: 9 / 256 (3.5%)
            # Greatest absolute difference: 2.491354329061828e+28 at index (6, 6) (up to 1e-05 allowed)
            # Greatest relative difference: 2.9793410720160818e-05 at index (4, 5) (up to 1.3e-06 allowed)
            atol=1e-5,
            rtol=3e-05,
        )

    def test_pow3(self):
        # power of 0.5 is special-cased, arbitrary power would still produce triton codegen error
        def fn(x):
            z = torch.tensor(0.123, device=self.device)
            w = z + x
            return torch.pow(w, 0.5)

        opt = torch._dynamo.optimize("inductor")(fn)
        input = torch.rand(())
        self.assertTrue(same(opt(input), fn(input)))

    def test_pow_int(self):
        def fn(x, y):
            return torch.pow(x, 0x57), torch.pow(x, y)

        for dtype in (torch.uint8, torch.int8, torch.int16, torch.int32, torch.int64):
            intmax = torch.iinfo(dtype).max
            make_arg = functools.partial(
                make_tensor, dtype=dtype, device="cpu", requires_grad=False
            )
            self.common(
                fn,
                (
                    make_arg(16, 16),
                    make_arg(16, 16, high=intmax),
                ),
            )

    def test_glu(self):
        def fn(x):
            return aten.glu(x, -1), aten.glu(x, 1), aten.glu(x, 2)

        self.common(
            fn,
            (torch.randn([8, 16, 8, 8]),),
        )

    def test_cat(self):
        def fn(a):
            tmp = a * 2
            return (
                torch.cat((a, a[:, :4] + 1, a + 2), -1),
                torch.cat((tmp, tmp), 0),
                torch.cat((tmp, tmp.double()), 0),
            )

        self.common(
            fn,
            (torch.randn([8, 16]),),
        )
        self.common(
            fn,
            (torch.randn([1, 3, 3, 16]).to(memory_format=torch.channels_last),),
        )

    def test_cat_upcasting(self):
        def fn(arg4_1, slice_7):
            cat_1 = aten.cat.default([arg4_1, slice_7], 1)
            return (cat_1,)

        self.common(
            fn,
            (
                torch.randn([8, 16], dtype=torch.float32),
                torch.randn([8, 20], dtype=torch.float16),
            ),
        )

    def test_cat_extern_kernel(self):
        def fn(x1, x2, x3, x4):
            x = torch.mm(x2, x3)
            s = torch.narrow(x, 1, 0, 100)
            x = torch.mm(s, x4)
            c = torch.cat((x, x1), 1)
            return (c,)

        self.common(
            fn,
            (
                torch.randn(256, 256),
                torch.randn(256, 1024),
                torch.randn(1024, 1600),
                torch.randn(100, 256),
            ),
            check_lowp=False,  # accuracy issues with relatively large matmuls
        )

    def test_cat_of_loops_and_extern_kernel(self):
        class M(torch.nn.Module):
            def __init__(
                self,
                **kwargs,
            ):
                super().__init__()
                self.conv = torch.nn.Conv2d(
                    64,
                    5,
                    1,
                    **kwargs,
                )
                self.max_pool2d = torch.nn.MaxPool2d(2)

            def forward(self, x, y):
                x1 = self.conv(x)
                y1 = self.max_pool2d(y)
                return torch.cat([x1, y1], 1)

        mod = M()
        opt_mod = torch._dynamo.optimize("inductor")(mod)
        memory_format = torch.channels_last
        inputs = (
            torch.randn([1, 64, 16, 16]).to(memory_format=memory_format),
            torch.randn([1, 64, 32, 32]).to(memory_format=memory_format),
        )
        y = mod(*inputs)
        opt_y = opt_mod(*inputs)
        self.assertEqual(y, opt_y)
        self.assertEqual(y.stride(), opt_y.stride())

    def test_cat_inplace(self):
        def fn(x):
            rt = torch.cat([x])
            v = x.sin_()
            return rt

        # can't use self.common because input is modified inplace
        inp = torch.ones(2)
        opt_fn = torch.compile(fn)
        res = opt_fn(inp.clone())
        expected = fn(inp.clone())
        self.assertEqual(res, expected)

    def test_stack(self):
        def fn(a, b):
            return torch.stack(
                [
                    a.expand(12, 16),
                    b.expand(12, 16),
                ],
                2,
            )

        self.common(fn, (torch.randn([1, 16]), torch.randn([12, 1])))

    def test_hardtanh(self):
        def fn(x):
            return F.hardtanh(x), F.hardtanh(x + 1), F.hardtanh(x - 1)

        self.common(
            fn,
            (torch.randn([64]),),
        )

    def test_hardsigmoid(self):
        def fn(x):
            return F.hardsigmoid(x), F.hardsigmoid(x + 3), F.hardsigmoid(x - 3)

        self.common(
            fn,
            (torch.randn([64]),),
        )

    def test_hardswish(self):
        def fn(x):
            return F.hardswish(x), F.hardswish(x + 3), F.hardswish(x - 3)

        self.common(
            fn,
            (torch.randn([64]),),
        )

    def test_rsqrt(self):
        def fn(x):
            return torch.rsqrt(x), torch.rsqrt(x + 1) - 2

        self.common(
            fn,
            (torch.randn([64]),),
        )

    def test_expm1(self):
        def fn(x):
            return torch.expm1(x), torch.expm1(x) * 2

        for dtype in (torch.float16, torch.float, torch.double, torch.int, torch.int64):
            self.common(
                fn,
                (torch.randn([64]).to(dtype=dtype),),
            )
            self.common(
                fn,
                (torch.arange(-1e-5, 1e-5, 1e-7).to(dtype=dtype),),
            )

    def test_log1p(self):
        def fn(x):
            return torch.log1p(x), torch.log1p(x) * 2

        for dtype in (torch.float16, torch.float, torch.double, torch.int, torch.int64):
            self.common(
                fn,
                (torch.randn([64]).to(dtype=dtype),),
            )
            self.common(
                fn,
                (torch.arange(-1e-5, 1e-5, 1e-7).to(dtype=dtype),),
            )

    def test_flip(self):
        def fn(x):
            return torch.flip(x, (-1,)), torch.flip(x, (0, 2)) - 2

        self.common(
            fn,
            (torch.randn([1, 2, 6, 6]),),
        )

    def test_signbit(self):
        def fn(x):
            return torch.signbit(x), ~torch.signbit(-x) & 1

        self.common(
            fn,
            (torch.randn([1, 2, 6, 6]),),
        )

    def test_sign_dtype(self):
        def fn(x):
            y = torch.sign(x)
            return torch.tanh(y)

        self.common(fn, (torch.randn([1, 2, 6, 6]),))

    def test_fmod(self):
        def fn(a, b):
            return torch.fmod(a, b), torch.fmod(3.0 * a, b) - 2.0

        shape = [1, 2, 6, 6]
        self.common(fn, (torch.randn(shape), torch.randn(shape)))

    def test_fmod_zero_dim(self):
        def fn(a, b):
            return (torch.fmod(a, b),)

        self.common(
            fn,
            (
                make_tensor(10, device="cpu", dtype=torch.float32),
                make_tensor((), device="cpu", dtype=torch.float32),
            ),
        )
        self.common(
            fn,
            (
                make_tensor((), device="cpu", dtype=torch.float32),
                make_tensor(10, device="cpu", dtype=torch.float32),
            ),
        )

    def test_log2(self):
        def fn(x):
            return torch.log2(x), torch.log2(x + 1) - 2

        self.common(
            fn,
            (torch.randn([64]) + 10,),
        )

    def test_logsumexp(self):
        def fn(x):
            return torch.logsumexp(x, -1), torch.logsumexp(x, 0) - 2

        self.common(
            fn,
            (torch.randn([8, 8]) + 10,),
        )

    def test_log_fp64(self):
        def fn(x):
            return torch.log(x), torch.log2(x)

        self.common(
            fn,
            (torch.randn([1024], dtype=torch.float64) + 10,),
        )

    def test_bitwise(self):
        def fn(x, y):
            return (
                torch.bitwise_not(x),
                torch.bitwise_or(x, y),
                torch.bitwise_xor(x, y),
                torch.bitwise_and(x, y),
            )

        self.common(
            fn,
            (
                torch.randint(0, 2**30, [64], dtype=torch.int32),
                torch.randint(0, 2**30, [64], dtype=torch.int32),
            ),
        )

    def test_bitwise2(self):
        # again with bool types
        def fn(x, y):
            return (
                torch.bitwise_not(x),
                torch.bitwise_or(x, y),
                torch.bitwise_xor(x, y),
                torch.bitwise_and(x, y),
            )

        self.common(
            fn,
            (
                torch.randint(0, 2, (2, 20), dtype=torch.bool),
                torch.randint(0, 2, (2, 20), dtype=torch.bool),
            ),
        )

    def test_bitwise3(self):
        # Repro for https://github.com/pytorch/pytorch/issues/97968
        def fn(x, y):
            return (
                torch.max(torch.bitwise_and(x, y), y),
                torch.clamp_max(torch.bitwise_or(x, y), y),
                torch.clamp_min(torch.bitwise_xor(x, y), y),
            )

        self.common(
            fn,
            (
                torch.rand([5, 10, 1]).to(torch.int8),
                torch.rand([10, 1]).to(torch.int8),
            ),
        )

    def test_inf(self):
        def fn(a):
            return a + float("inf"), a + float("-inf"), a * -float("inf")

        self.common(fn, (torch.randn(8),))

    def test_remainder(self):
        def fn(a, b):
            return (
                torch.remainder(a, b),
                torch.remainder(a + 1, b - 1),
                torch.remainder(a - 1, b + 1),
            )

        self.common(fn, (torch.randn(64), torch.randn(64)))

    def test_zeros(self):
        def fn(a):
            return (
                a + 1,
                torch.zeros(
                    (1, 8, 64, 64),
                    dtype=torch.float32,
                    device=a.device,
                ),
                torch.zeros(
                    1,
                    8,
                    64,
                    64,
                    dtype=torch.float32,
                    device=a.device,
                ),
                torch.zeros(2, 3, names=None),
                a + torch.ones(8, device=a.device),
                torch.full((2, 3), 3.1416, device=a.device),
            )

        self.common(fn, (torch.randn(8),))

    def test_new_ones(self):
        def fn(a):
            return (
                aten.new_ones(
                    a, [], device=a.device, dtype=6, layout=0, pin_memory=False
                ),
                aten.new_zeros(
                    a, [], device=a.device, dtype=6, layout=0, pin_memory=False
                ),
            )

        self.common(fn, (torch.randn(8),))

    def test_full_like(self):
        def fn(a):
            return torch.full_like(a, 7.777) - 1

        self.common(fn, (torch.randn(8),))

    def test_full_truncation(self):
        def fn(a):
            return a + torch.full_like(a, 7.777)

        for dtype in all_types():
            self.common(fn, (make_tensor(8, dtype=dtype, device="cpu"),))

    def test_index1(self):
        def fn(a, b, c):
            return aten.index(a, [b, c])

        self.common(
            fn,
            (
                torch.randn(8, 8, 12),
                torch.tensor([0, 0, 2, 2], dtype=torch.int64),
                torch.tensor([3, 4, 4, 3], dtype=torch.int64),
            ),
        )
        self.common(
            fn,
            (
                torch.randn(8, 8, 12),
                torch.tensor([[0, 0, 2, 2]], dtype=torch.int64),
                torch.tensor([[3], [4], [4], [3]], dtype=torch.int64),
            ),
        )

    def test_index2(self):
        def fn(a, b):
            return (
                aten.index(a, [b]),
                aten.index(a, [None, b]),
            )

        self.common(
            fn,
            (
                torch.randn(8, 8, 8),
                torch.tensor([[0, 0, 2, 2]], dtype=torch.int64),
            ),
        )

    def test_index3(self):
        def fn(x, ia, ib):
            return (x[:, ia, None, ib, 0],)

        self.common(
            fn,
            (
                torch.randn(3, 4, 4, 4, 3),
                torch.tensor([0, 2, 1], dtype=torch.int64),
                torch.tensor([0, 2, 1], dtype=torch.int64),
            ),
        )

    def test_output_strides(self):
        def fn(x):
            y = x.permute(0, 2, 3, 1).contiguous()
            torch._dynamo.graph_break()
            return y.view(-1, 4)

        inp = torch.rand([4, 4, 4, 4], device=self.device)
        fn_opt = torch._dynamo.optimize("inductor")(fn)

        self.assertEqual(fn(inp), fn_opt(inp))
        self.assertEqual(fn(inp).stride(), fn_opt(inp).stride())

        # no redundant copy
        def foo(x):
            return x[0:2:2].T[3:].squeeze(0)

        foo_opt = torch._dynamo.optimize("inductor")(foo)
        out = foo_opt(inp)
        self.assertEqual(inp.storage(), out.storage())

    def test_index_select(self):
        def fn(a, b):
            return (
                torch.index_select(a, 0, b),
                torch.index_select(a, 1, b),
                torch.index_select(torch.index_select(a, 2, b), 1, b),
            )

        for ind_dtype in (torch.int32, torch.int64):
            self.common(
                fn,
                (
                    torch.randn(8, 8, 8),
                    torch.tensor([0, 0, 2, 1], dtype=ind_dtype),
                ),
            )

    @skipIfRocm
    def test_cudnn_rnn(self):
        if self.device == "cpu":
            raise unittest.SkipTest("requires CUDA")

        def fn(
            a0,
            b0,
            b1,
            b2,
            b3,
            b4,
            b5,
            b6,
            b7,
            b8,
            b9,
            b10,
            b11,
            b12,
            b13,
            b14,
            b15,
            a3,
            a4,
            a5,
        ):
            a1 = [
                b0,
                b1,
                b2,
                b3,
                b4,
                b5,
                b6,
                b7,
                b8,
                b9,
                b10,
                b11,
                b12,
                b13,
                b14,
                b15,
            ]
            return aten._cudnn_rnn(
                a0,
                a1,
                4,
                a3,
                a4,
                a5,
                2,
                2048,
                0,
                2,
                False,
                0.0,
                False,
                True,
                [],
                None,
            )

        self.common(
            fn,
            (
                torch.randn([92, 8, 2048]),
                torch.randn([8192, 2048]),
                torch.randn([8192, 2048]),
                torch.randn([8192]),
                torch.randn([8192]),
                torch.randn([8192, 2048]),
                torch.randn([8192, 2048]),
                torch.randn([8192]),
                torch.randn([8192]),
                torch.randn([8192, 4096]),
                torch.randn([8192, 2048]),
                torch.randn([8192]),
                torch.randn([8192]),
                torch.randn([8192, 4096]),
                torch.randn([8192, 2048]),
                torch.randn([8192]),
                torch.randn([8192]),
                torch.randn([167837696]),
                torch.randn([4, 8, 2048]),
                torch.randn([4, 8, 2048]),
            ),
            check_lowp=False,  # difference in rnn is too large between half and float inputs
        )

    def test_upsample_nearest1d(self):
        def fn(a):
            return (
                aten.upsample_nearest1d(a, [74], None),
                aten.upsample_nearest1d(a, [70], None),
                aten.upsample_nearest1d(a, [45], None),
                aten.upsample_nearest1d(a, [36], None),
                aten.upsample_nearest1d(a, None, [2.0]),
            )

        self.common(fn, (torch.randn([2, 4, 37]),))

    def test_upsample_nearest2d(self):
        def fn(a):
            return (
                aten.upsample_nearest2d(a, [74, 76]),
                aten.upsample_nearest2d(a, [70, 75]),
                aten.upsample_nearest2d(a, [45, 74]),
                aten.upsample_nearest2d(a, [36, 39]),
                aten.upsample_nearest2d(a, None, [2.0, 2.0]),
            )

        self.common(fn, (torch.randn([2, 4, 37, 38]),))

    def test_upsample_nearest3d(self):
        def fn(a):
            return (
                aten.upsample_nearest3d(a, [74, 76, 78], None),
                aten.upsample_nearest3d(a, [70, 75, 80], None),
                aten.upsample_nearest3d(a, [45, 74, 103], None),
                aten.upsample_nearest3d(a, [36, 39, 40], None),
                aten.upsample_nearest3d(a, None, [2.0, 2.0, 2.0]),
            )

        self.common(fn, (torch.randn([2, 4, 37, 38, 39]),))

    def test_upsample_nearest2d_backward(self):
        func = torch.ops.aten.upsample_nearest2d_backward

        def fn(a):
            return (
                func(a, output_size=[6, 12], input_size=[3, 3, 3, 6]),
                func(a, output_size=[6, 12], input_size=[3, 3, 4, 5]),
                func(a, output_size=[6, 12], input_size=[3, 3, 2, 8]),
                func(a, output_size=[6, 12], input_size=[3, 3, 2, 8]),
                func(a, output_size=[6, 12], input_size=[3, 3, 4, 7]),
            )

        self.common(fn, (torch.randn([3, 3, 6, 12]),))

    @skip_if_x86_mac()
    def test_upsample_bilinear2d_a(self):
        def fn(a):
            return (
                aten.upsample_bilinear2d(a, [45, 45], False, None),
                aten.upsample_bilinear2d(a, None, True, [2.0, 2.0]),
            )

        self.common(fn, (torch.randn([2, 4, 37, 38]),), atol=2.5e-5, rtol=1.3e-6)

    def test_upsample_bilinear2d_b(self):
        def fn(a):
            return aten.upsample_bilinear2d(a, None, True, [2.0, 2.0])

        self.common(
            fn,
            [
                torch.randn([1, 2, 40, 59]),
            ],
            atol=2.5e-5,
            rtol=1.3e-6,
        )

    def test_reflection_pad2d(self):
        def fn(a):
            return (
                aten.reflection_pad2d(a, [1, 1, 1, 1]),
                aten.reflection_pad2d(a, [1, 2, 3, 4]),
            )

        self.common(
            fn, (torch.randint(0, 999, size=[1, 1, 8, 8], dtype=torch.float32),)
        )

    def test_reflection_pad2d_backward(self):
        def template(size, padding):
            def fn(grad_output, x):
                return aten.reflection_pad2d_backward(grad_output, x, padding)

            x = torch.randint(0, 999, size=size, dtype=torch.float32)
            result = aten.reflection_pad2d(x, padding)
            grad_output = torch.randn_like(result)

            self.common(fn, (grad_output, x))

        template([1, 1, 8, 8], [0, 0, 0, 0])
        template([1, 1, 8, 8], [1, 1, 1, 1])
        template([1, 1, 8, 8], [1, 2, 3, 4])
        template([1, 1, 8, 8], [0, -1, 2, 2])
        template([1, 1, 8, 8], [-1, 0, 2, 2])
        template([1, 1, 8, 8], [2, 2, 0, -1])
        template([1, 1, 8, 8], [2, 2, -1, 0])

    def test_grid_sampler_2d(self):
        def fn(a, b):
            return (
                aten.grid_sampler_2d(a, b, 0, 0, True),
                aten.grid_sampler_2d(a, b, 0, 1, False),
            )

        self.common(
            fn,
            (
                torch.randn([4, 3, 352, 352], dtype=torch.float32),
                torch.rand([4, 352, 352, 2], dtype=torch.float32) * 2 - 1,
            ),
            check_lowp=False,
            # Mismatched elements: 154697 / 1486848 (10.4%)
            # Greatest absolute difference: 0.0001976490020751953 at index (0, 0, 101, 243) (up to 1e-05 allowed)
            # Greatest relative difference: 7.332530120481928 at index (1, 1, 258, 301) (up to 1.3e-06 allowed)
            atol=0.0002,
            rtol=1.3e-06,
        )

    def test_upsample_bicubic2d(self):
        def fn(a):
            return (
                aten.upsample_bicubic2d(a, (128, 128), True),
                aten.upsample_bicubic2d(a, (128, 256), False),
            )

        # Mismatched elements: 10 / 196608 (0.0%)
        # Greatest absolute difference: 1.3869255781173706e-05 at index (2, 1, 88, 65) (up to 1e-05 allowed)
        # Greatest relative difference: 0.0033082996811011046 at index (3, 1, 88, 91) (up to 1.3e-06 allowed)
        self.common(
            fn,
            (torch.randn([4, 3, 64, 32], dtype=torch.float32),),
            atol=2e-5,
            rtol=1e-3,
        )

    def test_sort(self):
        def fn(a):
            return torch.sort(a)

        self.common(
            fn, (torch.randint(0, 999, size=[1, 1, 8, 8], dtype=torch.float32),)
        )

    def test_topk(self):
        def fn(a):
            return torch.topk(a, 2, -1)

        self.common(
            fn, (torch.randint(0, 999, size=[1, 1, 8, 8], dtype=torch.float32),)
        )

    def test_long_tensor(self):
        def fn(a):
            return (
                torch.LongTensor([294]).to(a.device) - a,
                torch.as_tensor([295]).to(a.device) + a,
            )

        self.common(fn, (torch.randint(0, 999, size=[8, 8]),))

    def test_constant_pad_1d(self):
        def fn(a):
            return (
                aten.constant_pad_nd(a, [0, 1], 6.0),
                aten.constant_pad_nd(a, [2, 3], 99.0),
            )

        self.common(fn, (torch.randint(0, 999, size=[2, 16, 31], dtype=torch.float32),))

    def test_constant_pad_fill_dtype(self):
        def fn(a, b):
            return (
                aten.constant_pad_nd(a, (1, 1), 1.0) & b,
                aten.constant_pad_nd(a, (1, 1), 0.0) & b,
            )

        self.common(
            fn,
            (torch.randint(2, (4,), dtype=torch.bool), torch.ones(6, dtype=torch.bool)),
        )

    def test_constant_pad_2d(self):
        def fn(a):
            return (
                aten.constant_pad_nd(a, [1, 1, 1, 1], 6.0),
                aten.constant_pad_nd(a, [1, 2, 3, 4], 99.0),
            )

        self.common(
            fn, (torch.randint(0, 999, size=[1, 1, 8, 8], dtype=torch.float32),)
        )

    def test_constant_pad_3d(self):
        def fn(a):
            return (
                aten.constant_pad_nd(a, [1, 2, 3, 4, 5, 6], 6.0),
                aten.constant_pad_nd(a, [0, 0, 3, 4, 0, 0], 6.0),
            )

        self.common(
            fn, (torch.randint(0, 999, size=[2, 4, 4, 4], dtype=torch.float32),)
        )

    def test_constant_pad_float64(self):
        # Repro for https://github.com/pytorch/pytorch/issues/93351
        def fn(input):
            v1 = torch.nn.functional.pad(input, pad=(1, 0))
            return torch.gt(v1, input)

        x = torch.rand([1, 2, 2, 1], dtype=torch.float64)
        self.common(fn, (x,))

    def test_constant_pad_nd_inplace(self):
        def fn(a):
            return aten.constant_pad_nd(a, [0, 0])

        x = torch.randn([2], device=self.device)
        fn_compiled = torch.compile(fn)
        y = fn_compiled(x)
        self.assertTrue(y is not x)

    def test_l1_loss(self):
        def fn(a, b):
            return torch.nn.functional.l1_loss(a, b), torch.nn.functional.mse_loss(a, b)

        self.common(
            fn,
            (
                torch.randn([2, 3, 16, 16]),
                torch.randn([2, 3, 16, 16]),
            ),
            check_lowp=False,
        )

    def test_triu(self):
        def fn(a):
            return aten.triu(a, 1), aten.triu(a, 0), aten.triu(a, 2)

        self.common(fn, (torch.randn([2, 10, 10]),))

    def test_no_op_reduction(self):
        def fn(a):
            return a.sum(-1), torch.amax(a + 1, 1, keepdim=True)

        self.common(fn, (torch.randn([8, 1, 1]),))

    def test_inplace_add(self):
        @torch._dynamo.optimize("inductor")
        def fn(x, y):
            return x.add_(y)

        inputs = (
            rand_strided((4, 4), (4, 1), device=self.device),
            rand_strided((4, 4), (4, 1), device=self.device),
        )
        inp_clone = inputs[0].clone()
        out = fn(*inputs)
        self.assertTrue(same(out, inp_clone + inputs[1]))
        self.assertTrue(out is inputs[0])

    # The following 2 tests are meant to check the logic that drops
    # xmask from triton load/store if xnumel = 1
    @requires_cuda()
    def test_single_elem(self):
        def fn(a):
            b = a + 1
            return (b,)

        self.common(fn, (torch.randn(1),))

    @requires_cuda()
    def test_single_elem_indirect(self):
        def fn(a, b):
            c = a[b] + 1
            return (c,)

        a = torch.randn(1)
        b = (torch.tensor([0], dtype=torch.int64),)

        self.common(fn, (a, b))

    # This test is meant to check for issues from the logic
    # that drops xmask from trito load/store if XBLOCK divides xnumel

    @requires_cuda()
    def test_xblock_divides_xnumel(self):
        def fn(a):
            b = a + 1
            return (b,)

        # assumption is that XBLOCK is always a divisor of 1024
        # so xmask will be dropped iff xnumel is multiple of 1024
        self.common(fn, (torch.randn(1024),))
        self.common(fn, (torch.randn(1025),))

    def test_inplace_mixed_dtype_ops(self):
        @torch._dynamo.optimize("inductor")
        def fn(x, y):
            z = x + y.float()
            w = z.add_(y)
            return w.mul_(y)

        inputs = (
            rand_strided((4, 4), (4, 1), device=self.device, dtype=torch.float),
            rand_strided((4, 4), (4, 1), device=self.device, dtype=torch.double),
        )
        out = fn(*inputs)
        out_eager = (inputs[0] + inputs[1].float()).add_(inputs[1]).mul_(inputs[1])
        self.assertTrue(same(out, out_eager))

    @config.patch(
        {"triton.unique_kernel_names": True, "triton.descriptive_names": False}
    )
    def test_kernel_names(self):
        @torch._dynamo.optimize("inductor")
        def fn(x):
            return 2 * x

        inputs = (rand_strided((8,), (1,), device=self.device),)
        self.assertTrue(same(fn(*inputs), 2 * inputs[0]))

    @config.patch({"triton.cudagraphs": True if not torch.version.hip else False})
    def test_strided_inputs(self):
        @torch._dynamo.optimize("inductor")
        def fn(x, y):
            return x + y

        inputs = (
            rand_strided((8, 16), (32, 2), device=self.device),
            rand_strided((8, 16), (16, 1), device=self.device),
        )
        self.assertTrue(same(fn(*inputs), inputs[0] + inputs[1]))

    @config.patch({"triton.cudagraphs": True if not torch.version.hip else False})
    def test_input_mutation1(self):
        def fn(a):
            b = a + 1
            a.copy_(b)
            c = a + 2
            return a * b / c

        arg1 = torch.randn(64, device=self.device)
        arg2 = arg1.clone()
        arg3 = torch.randn(64, device=self.device)
        arg4 = arg3.clone()
        correct1 = fn(arg1)
        correct2 = fn(arg3)
        opt_fn = torch._dynamo.optimize_assert(compile_fx)(fn)
        actual1 = opt_fn(arg2)
        actual2 = opt_fn(arg4)

        self.assertTrue(same(actual1, correct1))
        self.assertTrue(same(actual2, correct2))
        self.assertTrue(same(arg1, arg2))
        self.assertTrue(same(arg3, arg4))

    def test_input_mutation2(self):
        def fn(a):
            b = a + 1
            a.view(64).copy_(torch.tensor([66.0], device=a.device))
            c = a + 2
            return b, c

        # NOTE: this test fails when none of the inputs require grad.
        # That seems like an inductor bug.
        arg1 = torch.randn([1, 64], device=self.device).requires_grad_(True).add(1)
        arg2 = arg1.clone()
        correct1 = fn(arg1)
        opt_fn = torch._dynamo.optimize_assert(compile_fx)(fn)
        actual1 = opt_fn(arg2)

        self.assertTrue(same(actual1, correct1))
        self.assertTrue(same(arg1, arg2))

    def test_input_mutation3(self):
        def fn(a):
            a += 1
            a *= 2
            aten.sigmoid_(a)
            a = a.view(64)
            a += 3
            a *= 4
            aten.relu_(a)
            return a

        arg1 = torch.randn([1, 64], device=self.device)
        arg2 = arg1.clone()
        correct1 = fn(arg1)
        opt_fn = torch._dynamo.optimize_assert(compile_fx)(fn)
        actual1 = opt_fn(arg2)

        self.assertTrue(same(actual1, correct1))
        self.assertTrue(same(arg1, arg2))

    def test_input_mutation4(self):
        def fn(a):
            torch.relu_(a)
            return a

        arg1 = torch.randn([1, 64], device=self.device)
        arg2 = arg1.clone()
        correct1 = fn(arg1)
        opt_fn = torch._dynamo.optimize_assert(compile_fx)(fn)
        actual1 = opt_fn(arg2)

        self.assertTrue(same(actual1, correct1))
        self.assertTrue(same(arg1, arg2))

    def test_slice_mutation1(self):
        def fn(a):
            x = torch.zeros_like(a)
            b = x + 1
            x[:, 3] = 3.0
            c = torch.clone(x)
            x[4, :] = 4.0
            d = x + 1
            return x, b, c, d

        self.common(fn, (torch.randn([8, 8]),))

    def test_slice_mutation2(self):
        def fn(a):
            a[:, 20:40] = a[:, 20:40] + 1
            a[:, 2:11] = a[:, 1:10] + 2

        arg1 = torch.randn([1, 64], device=self.device)
        arg2 = arg1.clone()
        fn(arg1)
        opt_fn = torch._dynamo.optimize_assert(compile_fx)(fn)
        opt_fn(arg2)

        # TODO, fix: See https://github.com/pytorch/pytorch/issues/94693
        if self.device != "cpu":
            self.assertTrue(same(arg1, arg2))

    def test_indirect_load_broadcast(self):
        def fn(in_ptr0, in_ptr1, in_ptr2):
            return torch.gather(in_ptr1, 0, in_ptr2) + in_ptr0

        arg190 = rand_strided((32, 21), (1, 32), device=self.device, dtype=torch.int64)
        arg190.fill_(0)
        arg111 = rand_strided(
            (9521, 512), (512, 1), device=self.device, dtype=torch.float32
        )
        self.common(
            fn,
            (
                torch.randn(32, 1),
                arg111,
                arg190,
            ),
        )

    @unittest.skipIf(not has_torchvision_roi_align(), "requires torchvision")
    def test_roi_align(self):
        def fn(a, b):
            return torch.ops.torchvision.roi_align(a, b, 0.25, 7, 7, 2, False)

        self.common(fn, (torch.zeros([4, 256, 296, 304]), torch.zeros([2292, 5])))

    def test_nll_loss_forward(self):
        def fn(a, b):
            return aten.nll_loss_forward(a, b, None, 1, -100)

        labels = (
            torch.zeros([5], dtype=torch.int64),
            torch.tensor([-100, -100, 3, -100, -100], dtype=torch.int64),
        )
        inps = (torch.randn(5, 5), torch.randn(5, 5))
        for a, b in zip(inps, labels):
            self.common(
                fn,
                (a, b),
            )

    def test_nll_loss_backward(self):
        def fn(a, b, c):
            return aten.nll_loss_backward(
                a, b, c, None, 1, -100, torch.tensor(1.0, device=self.device)
            )

        labels = (
            torch.zeros([5], dtype=torch.int64),
            torch.tensor([-100, -100, 3, -100, -100], dtype=torch.int64),
        )
        inps = (torch.randn(5, 5), torch.randn(5, 5))
        grad_outs = (torch.randn(()), torch.randn(()))
        for a, b, c in zip(grad_outs, inps, labels):
            self.common(
                fn,
                (a, b, c),
            )

    def test_isinf(self):
        def fn(x):
            return x.isinf(), x.isnan()

        self.common(
            fn, [torch.tensor([1, float("inf"), 2, float("-inf"), float("nan")])]
        )
        self.common(
            fn,
            [
                torch.tensor(
                    [1, float("inf"), 2, float("-inf"), float("nan")],
                    dtype=torch.float64,
                )
            ],
        )

    def test_isinf2(self):
        def fn(x):
            y = torch.tensor(
                [1, float("inf"), 2, float("-inf"), float("nan")], device=self.device
            )
            return x == y

        self.common(
            fn, (torch.tensor([1, float("inf"), 2, float("-inf"), float("nan")]),)
        )

    def test_any(self):
        def fn(x):
            return (
                x.any(-1),
                x.isinf().any(),
                torch.all(x.isinf(), dim=0),
                torch.all(torch.logical_not(x.isinf())),
            )

        self.common(fn, [-torch.rand(64)])
        tmp = torch.randn(16, 8)
        tmp[1, 1] = float("inf")
        self.common(fn, [tmp])

    def test_inplace_activations(self):
        def fn(x):
            a = aten.hardswish_(x + 1)
            b = aten.hardtanh_(x + 1)
            c = aten.leaky_relu_(x + 1)
            d = aten.silu_(x + 1)
            e = aten.log1p(x + 1)
            f = aten.masked_fill_(x + 1, torch.zeros_like(x, dtype=torch.bool), 99.0)
            h = aten.masked_fill_(x + 1, torch.ones_like(x, dtype=torch.bool), 99.0)
            return (a, b, c, d, e, f, h)

        self.common(fn, [torch.randn(64) * 10])

    def test_baddbmm(self):
        def fn(a, b, c, beta):
            return aten.baddbmm(a, b, c, beta=beta)

        b = torch.randn(6, 128, 64)
        c = torch.randn(6, 64, 100)
        options = itertools.product(
            [torch.randn(6, 1, 100), torch.randn(6, 1, 100).fill_(torch.nan)],
            [0.0, 1.0],
        )
        for a, beta in options:
            self.common(
                fn,
                [a, b, c, beta],
                # Mismatched elements: 1212 / 76800 (1.6%)
                # Greatest absolute difference: 0.001953125 at index (0, 0, 93) (up to 1e-05 allowed)
                # Greatest relative difference: 1.0 at index (3, 19, 4) (up to 0.001 allowed)
                atol=0.002,
                rtol=0.001,
            )

    @config.patch({"triton.max_tiles": 2})
    def test_fuse_tiled(self):
        def fn(a, b, c):
            return a + b, c + 1

        self.common(
            fn, [torch.randn(128, 1), torch.randn(1, 128), torch.randn(128, 128)]
        )

    def test_expand_as(self):
        def fn(a, b):
            return aten.expand_as(a, b), aten.expand_as(a + 1, b + 1) + 1

        self.common(
            fn,
            [
                torch.randn(6, 1, 100),
                torch.randn(6, 128, 100),
            ],
        )

    def test_index_put1(self):
        def fn(a, b, c):
            return (
                torch.index_put(a, [b], c),
                torch.index_put_(a + 1, [b + 1], c + 1) + 1,
            )

        self.common(
            fn,
            [
                torch.randn([800, 256, 7, 7]),
                torch.randperm(601),
                torch.randn([601, 256, 7, 7]),
            ],
        )
        self.common(
            fn, [torch.randn(1024, 4, 2), torch.arange(4), torch.randn(4, 1, 1)]
        )

    def test_index_put2(self):
        def fn(a, b, c):
            return torch.index_put(a, [b], c, True)

        self.common(
            fn,
            [
                torch.randn([100, 256, 7, 7]),
                torch.randint(0, 100, size=[600], dtype=torch.int64),
                torch.randn([600, 256, 7, 7]),
            ],
            # workaround for https://github.com/openai/triton/issues/558
            check_lowp=False,
        )

    def test_index_put3(self):
        def fn(a, b, c):
            torch.ops.aten.index_put_(a, (None, b, None), c)
            a1 = a + 1
            torch.ops.aten.index_put_(a1, (None, b + 1, None), c + 1)
            return (a, a1)

        self.common(
            fn,
            [
                torch.randn([1024, 4, 2]),
                torch.arange(3),
                torch.randn([1024, 1, 2]),
            ],
        )

    def test_index_put4(self):
        # a, b[0] are not broadcastable
        # https://github.com/pytorch/pytorch/issues/97104
        def fn(a, b, c):
            return torch.index_put(a, [b], c)

        self.common(
            fn,
            [
                torch.rand([8, 2]),
                torch.rand([8]) > 0.5,
                torch.rand([]),
            ],
        )

    def test_index_put_as_masked_fill(self):
        def fn(a, b, c, d):
            a = a.clone()
            torch.ops.aten.index_put_(a, [b], c, d)
            return a

        self.common(
            fn,
            (
                torch.randn([1024, 4, 2]),
                torch.randn([1024, 4, 2]) > 0,
                torch.randn([]),
                False,
            ),
        )

        self.common(
            fn,
            (
                torch.randn([1024, 4, 2]),
                torch.randn([1024, 4, 2]) > 0,
                torch.randn([]),
                True,
            ),
        )

    def test_index_put_fallback1(self):
        def fn(a, b, c, d):
            a = a.clone()
            torch.ops.aten.index_put_(a, [b], c, d)
            return a

        self.common(
            fn,
            (
                torch.randn([3]),
                torch.as_tensor([True, True, False]),
                torch.randn([2]),
                False,
            ),
        )

        self.common(
            fn,
            (
                torch.randn([3]),
                torch.as_tensor([True, True, False]),
                torch.randn([2]),
                True,
            ),
        )

    def test_index_put_fallback2(self):
        def fn(a, b, c, d, e):
            a = a.clone()
            torch.ops.aten.index_put_(a, [None, b, c], d, e)
            return a

        self.common(
            fn,
            (
                torch.randn([1, 2, 3]),
                torch.as_tensor([0, 1]),
                torch.as_tensor([True, True, False]),
                torch.randn([]),
                False,
            ),
        )
        self.common(
            fn,
            (
                torch.randn([1, 2, 3]),
                torch.as_tensor([0, 1]),
                torch.as_tensor([True, True, False]),
                torch.randn([]),
                True,
            ),
        )

    def test_index_put_deterministic_fallback(self):
        with DeterministicGuard(True):

            def fn(a, b, c):
                return torch.index_put(a, [b], c, True)

            self.common(
                fn,
                [
                    torch.randn([100, 32]),
                    torch.randint(0, 100, size=[600], dtype=torch.int64),
                    torch.randn([600, 32]),
                ],
                check_lowp=False,
            )

    def test_index_put_index(self):
        def fn(ind, x, src):
            y = torch.ops.aten.index_put.default(x, [ind], src)
            return torch.ops.aten.index.Tensor(y, [ind])

        args = [torch.tensor([1], dtype=torch.int64), torch.randn(8, 4), torch.randn(4)]
        self.common(fn, args)

    @config.patch(fallback_random=True)
    def test_bernoulli1(self):
        def fn(a):
            b = torch.empty_like(a)
            return aten.bernoulli_(b), b

        self.common(
            fn,
            [
                torch.randn([100]),
            ],
        )

    def test_bernoulli2(self):
        def fn(a):
            return aten.bernoulli(a)

        self.common(
            fn,
            [torch.tensor([1.0, 1.0, 0.0, 0.0, 1.0, 0.0, 1.0, 1.0])],
        )

    def test_narrow(self):
        def fn(x):
            return (
                aten.narrow(x, 1, 10, 16),
                aten.narrow(x + 2, 0, 10, 16) + 1,
                aten.narrow_copy(x, 1, 10, 16),
            )

        self.common(fn, [torch.randn(64, 64)])

    def test_as_strided(self):
        def fn(x):
            return (
                aten.as_strided(x, (8, 8, 64), (8 * 64, 64, 1), 0),
                aten.as_strided(x + 1, (8, 8, 64), (8 * 64, 64, 1), 0) + 2,
            )

        def fn_channels_last(x):
            return (
                aten.as_strided(
                    x, (8, 384, 2, 20, 12), (153600, 1, 61440, 384, 7680), 0
                ),
                aten.as_strided(
                    x + 1, (8, 384, 2, 20, 12), (153600, 1, 61440, 384, 7680), 0
                )
                + 2,
            )

        self.common(fn, [torch.randn(64, 64)])
        self.common(
            fn_channels_last,
            [torch.randn(8, 384, 20, 20).to(memory_format=torch.channels_last)],
        )

    def test_as_strided_scatter(self):
        def fn(a, b):
            return aten.as_strided_scatter(
                a * 8 + 10,
                b * 2 - 4,
                size=(a.shape[0], a.shape[1] // 2),
                stride=(a.shape[1], 2),
                storage_offset=0,
            )

        self.common(fn, [torch.randn(10, 1024), torch.randn(10, 512)])

    def test_select_scatter(self):
        def fn(x, a, b):
            return (
                aten.select_scatter(x, a, 1, 0),
                aten.select_scatter(x, b, 0, 1),
            )

        self.common(
            fn,
            [
                torch.randn(8, 197, 38),
                torch.randn(8, 38),
                torch.randn(197, 38),
            ],
        )

    def test_slice_scatter(self):
        def fn(x, a):
            return (
                aten.slice_scatter(x, a, 2, 10, -10),
                aten.slice_scatter(x, a[:, :, :40], 2, 10, -10, 2),
            )

        self.common(
            fn,
            [
                torch.randn(4, 8, 100),
                torch.randn(4, 8, 80),
            ],
        )

    def test_slice_scatter2(self):
        def fn(a, b):
            return aten.slice_scatter(a, b, 0, 0, 9223372036854775807)

        self.common(
            fn,
            [
                torch.randn([8, 197, 384]),
                torch.randn([8, 197, 384]),
            ],
        )

    def test_scatter1(self):
        def fn(a, dim, index, b):
            return aten.scatter(a, dim, index, b)

        self.common(
            fn,
            [
                torch.zeros(2, 3),
                -1,
                torch.tensor([[0]]),
                torch.ones(2, 3),
            ],
        )

    def test_scatter2(self):
        if self.device == "cuda":
            raise unittest.SkipTest("unstable on sm86")

        def fn(a, dim, index, b):
            return aten.scatter.reduce(a, dim, index, b, reduce="add")

        self.common(
            fn,
            [
                torch.zeros(64, 512),
                0,
                torch.zeros((64, 512), dtype=torch.int64),
                torch.ones(64, 512),
            ],
        )

    def test_scatter3(self):
        def fn(a, dim, index, b):
            return aten.scatter(a, dim, index, b, reduce="add")

        self.common(
            fn,
            [
                torch.randn(5, 29, 13),
                2,
                torch.tensor([[[3, 5, 7, 9]]]),
                0.8,  # src can be a scalar
            ],
            # Mismatched elements: 1 / 1885 (0.1%)
            # Greatest absolute difference: 0.00018310546875 at index (0, 0, 3) (up to 1e-05 allowed)
            # Greatest relative difference: 0.0022371364653243847 at index (0, 0, 3) (up to 0.001 allowed)
            atol=2e-4,
            rtol=1e-3,
        )

    def test_scatter4(self):
        def fn(x, ind, src):
            return torch.scatter(x, 0, ind, src)

        for deterministic in [False, True]:
            with DeterministicGuard(deterministic):
                self.common(
                    fn,
                    [
                        torch.randn(196, 992),
                        torch.randint(196, (1, 992)),
                        torch.randn(1, 992),
                    ],
                )

    def test_scatter5(self):
        def fn(a, dim, index, b, reduce):
            a = a.clone()
            a.scatter_(dim, index, b, reduce=reduce)
            a1 = a + 1.0
            a1.scatter_(dim, index, b, reduce=reduce)
            return (a, a1)

        for reduce in ["add", "multiply"]:
            self.common(
                fn,
                [
                    torch.ones((4, 5)),
                    0,
                    torch.tensor([[1], [2], [3]], dtype=torch.int64),
                    torch.randn(4, 5),
                    reduce,
                ],
            )

    def test_scatter6(self):
        def fn(a, dim, index, b):
            return aten.scatter(a, dim, index, b)

        for deterministic in [False, True]:
            with DeterministicGuard(deterministic):
                self.common(
                    fn,
                    [
                        torch.randn(5, 8, 13),
                        2,
                        torch.tensor([[[3, 5, 7, 9]]]),
                        0.8,  # src can be a scalar
                    ],
                )

    @unittest.skip("Flaky test, needs debugging")
    def test_scatter_add1(self):
        def fn(a, dim, index, b):
            return aten.scatter_add(a, dim, index, b)

        self.common(
            fn,
            [
                torch.randn(2, 3),
                0,
                torch.tensor([[0]]),
                torch.randn(2, 3),
            ],
        )

    def test_scatter_add2(self):
        def fn(a, dim, index, b):
            return aten.scatter_add(a, dim, index, b)

        self.common(
            fn,
            [
                torch.randn(2, 3),
                0,
                torch.tensor([[0, 0, 0], [1, 1, 1]]),
                torch.randn(2, 3),
            ],
        )

    def test_scatter_add3(self):
        def fn(a, dim, index, b):
            return aten.scatter_add(a, dim, index, b)

        for deterministic in [False, True]:
            with DeterministicGuard(deterministic):
                self.common(
                    fn,
                    [
                        torch.randn(5, 29, 13),
                        2,
                        torch.tensor([[[3, 5, 7, 9]]]),
                        torch.randn(1, 1, 10),
                    ],
                )

    def test_scatter_reduce1(self):
        def fn(a, dim, index, b):
            return aten.scatter_reduce(a, dim, index, b, "sum")

        self.common(
            fn,
            [
                torch.randn(5, 29, 13),
                2,
                torch.tensor([[[3, 5, 7, 9]]]),
                torch.randn(1, 1, 10),
            ],
        )

    def test_scatter_reduce2(self):
        def fn(a, dim, index, b):
            return aten.scatter_reduce(a, dim, index, b, "sum", include_self=False)

        self.common(
            fn,
            [
                torch.randn(2, 3),
                0,
                torch.zeros((2, 3), dtype=torch.int64),
                torch.randn(2, 3),
            ],
        )

    def test_scatter_reduce3(self):
        def fn(a, dim, index, b, reduce):
            a = a.clone()
            a.scatter_reduce_(dim, index, b, reduce=reduce)
            a1 = a + 1.0
            a1.scatter_reduce_(dim, index, b, reduce=reduce)
            return (a, a1)

        for reduce in ["sum", "prod"]:
            self.common(
                fn,
                [
                    torch.ones((4, 5)),
                    0,
                    torch.tensor([[1], [2], [3]], dtype=torch.int64),
                    torch.randn(4, 5),
                    reduce,
                ],
            )

    # issue #1150
    def test_dense_mask_index(self):
        if self.device == "cpu":
            raise unittest.SkipTest(
                "https://github.com/pytorch/torchdynamo/issues/1697"
            )

        def fn(x, y):
            y = torch.ops.aten.select.int(y, 0, 2)
            z = x * y
            return z.sum()

        self.common(fn, [torch.randn(102400), torch.randn(3)])

    def test_empty1(self):
        def fn():
            return torch.empty((1, 128, 128))

        self.common(fn, [], assert_equal=False)

    def test_empty2(self):
        def fn():
            return aten.empty((1, 128, 128))

        self.common(fn, [], assert_equal=False)

    def test_new_empty(self):
        def fn(a):
            return aten.new_empty(a, [1, 128, 128])

        self.common(fn, [torch.randn(55)], assert_equal=False)

    def test_empty_strided(self):
        def fn():
            return aten.empty_strided([1, 128, 128], [16384, 128, 1])

        self.common(fn, [], assert_equal=False)

    def test_new_empty_strided(self):
        def fn(a):
            return aten.new_empty_strided(a, [1, 128, 128], [16384, 128, 1])

        self.common(fn, [torch.randn(55)], assert_equal=False)

    def test_dropout_trivial_0(self):
        def fn1(a):
            return torch.nn.functional.dropout(a, 0.0, True) + a

        self.common(fn1, [torch.randn(55)])

    def test_dropout_trivial_1(self):
        def fn2(a):
            return torch.nn.functional.dropout(a, 1.0, True) + a

        self.common(fn2, [torch.randn(55)])

    @config.patch({"triton.cudagraphs": True})
    def test_dropout(self):
        random.seed(1234)
        torch.manual_seed(1234)

        @torch._dynamo.optimize("inductor")
        def fn1(a):
            return torch.nn.functional.dropout(a)

        x = torch.ones(1000, device=self.device, dtype=torch.float32)
        result1 = fn1(x)
        self.assertTrue(400 < result1.nonzero().shape[0] < 600)
        self.assertTrue(0.9 < result1.mean().item() < 1.1)

        random.seed(1234)
        torch.manual_seed(1234)

        @torch._dynamo.optimize("inductor")
        def fn2(a):
            return torch.nn.functional.dropout(a, 0.5, True)

        result2 = fn2(x)
        self.assertTrue(400 < result2.nonzero().shape[0] < 600)
        self.assertTrue(0.9 < result2.mean().item() < 1.1)

    def test_dropout_deterministic(self):
        @torch._dynamo.optimize("inductor")
        def fn(a):
            return torch.nn.functional.dropout(a, 0.55, True)

        for cg in [False, True] if not torch.version.hip else [False]:
            with patch.object(config.triton, "cudagraphs", cg):
                torch._dynamo.reset()

                x = torch.ones(1024, device=self.device, dtype=torch.float32)

                torch.manual_seed(1234)
                a0 = fn(x).clone()
                a1 = fn(x).clone()
                a2 = fn(x).clone()

                torch.manual_seed(1234)
                b0 = fn(x).clone()
                b1 = fn(x).clone()
                b2 = fn(x).clone()

                # same seed, same values
                self.assertTrue(torch.allclose(a0, b0))
                self.assertTrue(torch.allclose(a1, b1))
                self.assertTrue(torch.allclose(a2, b2))

                # different calls, different values
                self.assertFalse(torch.allclose(a0, a1))
                self.assertFalse(torch.allclose(a1, a2))

    def test_rand_like_deterministic(self):
        @torch._dynamo.optimize("inductor")
        def fn(a):
            return torch.rand_like(a), torch.rand_like(a)

        x = torch.ones(1024, device=self.device, dtype=torch.float32)

        torch.manual_seed(1234)
        a0 = fn(x)[0].clone()
        a1 = fn(x)[0].clone()
        a2 = fn(x)[0].clone()

        torch.manual_seed(1234)
        b0 = fn(x)[0].clone()
        b1 = fn(x)[0].clone()
        b2 = fn(x)[0].clone()

        # same seed, same values
        self.assertTrue(torch.allclose(a0, b0))
        self.assertTrue(torch.allclose(a1, b1))
        self.assertTrue(torch.allclose(a2, b2))

        # different calls, different values
        self.assertFalse(torch.allclose(a0, a1))
        self.assertFalse(torch.allclose(a1, a2))

        c, d = fn(x)
        self.assertFalse(torch.allclose(c, d))
        self.assertTrue((c >= 0).all())
        self.assertTrue((c < 1).all())
        self.assertTrue((d >= 0).all())
        self.assertTrue((d < 1).all())

    @patch.object(torch._functorch.config, "functionalize_rng_ops", True)
    def test_philox_rand(self):
        if self.device == "cpu":
            raise unittest.SkipTest(
                "functionalization of rng ops supported only on CUDA"
            )

        @torch._dynamo.optimize("inductor")
        def fn(x):
            a = torch.rand_like(x) * x
            a = torch.rand_like(x) * a
            return a

        def check(x):
            torch.manual_seed(123)
            a = fn(x)

            torch.manual_seed(1234)
            b = fn(x)

            torch.manual_seed(123)
            c = fn(x)

            # same seed, same values
            self.assertTrue(torch.allclose(a, c))

            # different calls, different values
            self.assertFalse(torch.allclose(a, b))

        check(torch.ones(1024, device=self.device, dtype=torch.float32))
        self.assertEqual(torch.cuda._get_rng_state_offset(), 2048)
        # Check non-multiple of 4 numel
        check(torch.ones(3, device=self.device, dtype=torch.float32))
        self.assertEqual(torch.cuda._get_rng_state_offset(), 8)

    def test_randn_like_empty(self):
        class Model(torch.nn.Module):
            def __init__(
                self,
            ):
                super().__init__()

            def forward(self, v1: torch.Tensor):
                vx = v1.min(dim=1).values
                v2 = torch.randn_like(vx)
                return v2

        model = Model()
        x = torch.rand(10, 3, 0)

        self.common(model, (x,))

    def test_randint(self):
        @torch.compile(fullgraph=True)
        def fn(x):
            return (
                torch.randint(10, [1024], device=x.device),
                torch.randint(-4, 7, [1024], dtype=torch.int32, device=x.device),
                torch.randint_like(x, 2**50),
            )

        torch.manual_seed(12345)
        a0, b0, c0 = fn(torch.zeros([40, 40], device=self.device))
        self.assertEqual(a0.shape, [1024])
        self.assertEqual(b0.shape, [1024])
        self.assertEqual(c0.shape, [40, 40])
        torch.manual_seed(12345)
        a1, b1, c1 = fn(torch.zeros([40, 40], device=self.device))
        self.assertEqual(a0, a1)
        self.assertEqual(b0, b1)
        self.assertEqual(c0, c1)

        self.assertEqual(a0.min(), 0)
        self.assertEqual(a0.max(), 9)

        self.assertEqual(b0.min(), -4)
        self.assertEqual(b0.max(), 6)

        self.assertGreaterEqual(c0.min(), 0)
        self.assertGreater(c0.max(), 2**40)
        self.assertLess(c0.max(), 2**50)

    @config.patch(fallback_random=True)
    def test_like_rands(self):
        def fn(x):
            return torch.rand_like(x), torch.randn_like(x)

        self.common(fn, [torch.zeros([20, 20])])

    def test_like_rands2(self):
        # rand_like with kwargs `device` of str type
        d = self.device
        assert isinstance(d, str)

        @torch.compile
        def fn(x):
            return torch.rand_like(x, device=d)

        x = torch.ones(10, device=self.device, dtype=torch.float32)
        a0 = fn(x).clone()
        a1 = fn(x).clone()
        self.assertFalse(torch.allclose(a0, a1))

    @requires_cuda()
    def test_like_rands3(self):
        # rand_like with `device` which is different from `x.device`
        def test_like_rands_on_different_device(device1, device2):
            @torch.compile
            def fn(x, device):
                return torch.rand_like(x, device=device)

            x = torch.ones(10, device=device1, dtype=torch.float32)
            return fn(x, device2).clone()

        a0 = test_like_rands_on_different_device("cpu", "cuda")
        a1 = test_like_rands_on_different_device("cuda", "cpu")
        self.assertTrue(a0.device.type == "cuda")
        self.assertTrue(a1.device.type == "cpu")

    def test_max_pool2d_with_indices_backward(self):
        def fn(a, b, c):
            return aten.max_pool2d_with_indices_backward(
                a, b, [2, 2], [2, 2], [0, 0], [1, 1], False, c
            )

        x = torch.randn([2, 4, 18, 14])
        result, indices = aten.max_pool2d_with_indices(
            x,
            [2, 2],
            [2, 2],
            [0, 0],
            [1, 1],
            False,
        )

        self.common(
            fn,
            [
                torch.randn_like(result),
                x,
                indices,
            ],
        )

    def test_max_pool2d_with_indices_backward2(self):
        def fn(a, b, c):
            return aten.max_pool2d_with_indices_backward(
                a, b, [3, 3], [2, 2], [1, 1], [1, 1], True, c
            )

        x = torch.randn([2, 4, 40, 56])
        result, indices = aten.max_pool2d_with_indices(
            x,
            [3, 3],
            [2, 2],
            [1, 1],
            [1, 1],
            True,
        )

        self.common(
            fn,
            [
                torch.randn_like(result),
                x,
                indices,
            ],
        )

    # From https://github.com/pytorch/torchdynamo/issues/1200
    def test_max_pool2d_with_indices_backward3(self):
        def fn(a, b, c):
            return aten.max_pool2d_with_indices_backward(
                a, b, [1, 1], [2, 2], [0, 0], [1, 1], False, c
            )

        x = torch.randn([32, 256, 37, 38])
        result, indices = aten.max_pool2d_with_indices(
            x,
            [1, 1],
            [2, 2],
            0,
            1,
            False,
        )
        self.common(
            fn,
            [
                torch.randn_like(result),
                x,
                indices,
            ],
        )

    # From https://github.com/pytorch/torchdynamo/issues/1352
    def test_max_pool2d_with_indices_backward4(self):
        def fn(a, b, c):
            return aten.max_pool2d_with_indices_backward(
                a, b, [5, 5], [1, 1], [2, 2], [1, 1], False, c
            )

        torch._inductor.metrics.generated_kernel_count = 0
        x = torch.randn([2, 64, 3, 4])
        result, indices = aten.max_pool2d_with_indices(
            x,
            [5, 5],
            [1, 1],
            2,
            1,
            False,
        )
        self.common(
            fn,
            [
                torch.randn_like(result),
                x,
                indices,
            ],
        )
        self.assertEqual(torch._inductor.metrics.generated_kernel_count, 1)

    def test_max_pool2d_with_indices_backward5(self):
        # Window size is too big. Should fallback
        def fn(a, b, c):
            return aten.max_pool2d_with_indices_backward(
                a, b, [13, 13], [1, 1], [2, 2], [1, 1], False, c
            )

        torch._inductor.metrics.generated_kernel_count = 0
        x = torch.randn([2, 64, 20, 20])
        result, indices = aten.max_pool2d_with_indices(
            x,
            [13, 13],
            [1, 1],
            2,
            1,
            False,
        )
        self.common(
            fn,
            [
                torch.randn_like(result),
                x,
                indices,
            ],
        )
        self.assertEqual(torch._inductor.metrics.generated_kernel_count, 0)

    # From https://github.com/pytorch/pytorch/issues/93384
    def test_max_pool2d_with_indices_backward6(self):
        # dilation is not 1. Should fallback
        def fn(a, b, c):
            return aten.max_pool2d_with_indices_backward(
                a, b, [3, 2], [2, 1], [1, 1], [1, 2], False, c
            )

        torch._inductor.metrics.generated_kernel_count = 0
        x = torch.randn([2, 2, 3, 6])
        result, indices = aten.max_pool2d_with_indices(
            x,
            [3, 2],
            [2, 1],
            [1, 1],
            [1, 2],
            False,
        )
        self.common(
            fn,
            [
                torch.randn_like(result),
                x,
                indices,
            ],
        )
        self.assertEqual(torch._inductor.metrics.generated_kernel_count, 0)

    def test_issue102546(self):
        def fn(x):
            return x.mean(0)

        self.common(fn, [torch.rand(())])

    def test_avg_pool2d_backward(self):
        def fn(a, b):
            return aten.avg_pool2d_backward(
                a,
                b,
                [2, 2],
                [2, 2],
                [0, 0],
                True,
                False,
                None,
            )

        self.common(
            fn,
            [
                torch.randn([2, 4, 7, 7]),
                torch.randn([2, 4, 14, 14]),
            ],
        )

    @skipIfRocm
    def test_avg_pool2d_backward2(self):
        def fn(a, b):
            return aten.avg_pool2d_backward(
                a,
                b,
                [3, 3],
                [1, 1],
                [1, 1],
                True,
                False,
                None,
            )

        self.common(
            fn,
            [
                torch.randn([1, 1, 20, 15]),
                torch.randn([1, 1, 20, 15]),
            ],
        )

    def test_avg_pool2d_backward3(self):
        def fn(a, b):
            return aten.avg_pool2d_backward(
                a,
                b,
                [1, 1],
                [2, 2],
                [0, 0],
                False,
                False,
                None,
            )

        torch._inductor.metrics.generated_kernel_count = 0
        self.common(
            fn,
            [
                torch.randn([1, 2016, 11, 11]),
                torch.randn([1, 2016, 21, 21]),
            ],
        )
        self.assertEqual(torch._inductor.metrics.generated_kernel_count, 1)

    def test_avg_pool2d_backward4(self):
        def fn(a, b):
            return aten.avg_pool2d_backward(
                a,
                b,
                [13, 13],
                [1, 1],
                [0, 0],
                True,
                False,
                None,
            )

        torch._inductor.metrics.generated_kernel_count = 0
        self.common(
            fn,
            [
                torch.randn([1, 16, 12, 12]),
                torch.randn([1, 16, 24, 24]),
            ],
            check_lowp=False,
        )
        self.assertEqual(torch._inductor.metrics.generated_kernel_count, 0)

    @config.patch(search_autotune_cache=False)
    def test_mm_views(self):
        def fn(a, b):
            return torch.mm(a.view(32, 32), b.view(32, 32))

        self.common(
            fn,
            (
                torch.randn([32, 32]).transpose(0, 1),
                torch.randn([1, 32, 32]).transpose(0, 1),
            ),
            check_lowp=False,
        )
        expected_kernel = 0
        # codegen mm kernel from template
        self.assertEqual(
            torch._inductor.metrics.generated_kernel_count, expected_kernel
        )

    @torch._dynamo.config.patch(dynamic_shapes=True)
    @torch._dynamo.config.patch(assume_static_by_default=False)
    def test_dtype_sympy_expr(self):
        torch._inductor.metrics.disable_cpp_wrapper = 0

        @torch._dynamo.optimize_assert("inductor")
        def fn(a):
            y = a[..., :-1, :].contiguous()
            return y

        result = fn(torch.randn([1, 2, 16, 4]).requires_grad_())
        result.sum().backward()

        expected_disable_cpp_wrapper = 0
        self.assertEqual(
            torch._inductor.metrics.disable_cpp_wrapper, expected_disable_cpp_wrapper
        )

    def test_dropout2(self):
        n = 100000
        weight = torch.ones(
            n, device=self.device, dtype=torch.float32, requires_grad=True
        )
        ones = torch.ones(n, device=self.device, dtype=torch.float32)

        @torch._dynamo.optimize_assert("inductor")
        def run(x, train=True):
            return F.dropout(x * weight, 0.33, train)

        def check(r, g):
            rmean = r.mean().item()
            gmean = g.mean().item()
            rcount = len(r.nonzero())
            gcount = len(g.nonzero())

            # dropped elements should match
            self.assertTrue(same(r.nonzero(), g.nonzero()))
            self.assertEqual(rcount, gcount)

            # dropped should be close to 0.33
            self.assertGreater(rcount, 0.64 * n)
            self.assertGreater(0.68 * n, rcount)

            self.assertAlmostEqual(rmean, gmean)
            self.assertAlmostEqual(rmean, 1.0, places=2)

        r1 = run(ones, train=False)
        r1.sum().backward()
        g1 = weight.grad.clone()
        # eval mode should be all ones
        self.assertTrue(same(r1, torch.ones_like(r1)))
        self.assertTrue(same(g1, torch.ones_like(g1)))

        torch.manual_seed(1234)
        weight.grad.zero_()
        r2, (fw_code, bw_code) = run_fw_bw_and_get_code(lambda: run(ones))
        if self.device == "cuda":
            self.assertEqual(fw_code.count("tl.rand"), 1)
            self.assertEqual(bw_code.count("tl.rand"), 0)
        g2 = weight.grad.clone()
        check(r2, g2)

        torch.manual_seed(1234)
        weight.grad.zero_()
        r3 = run(ones)
        r3.sum().backward()
        g3 = weight.grad.clone()
        check(r3, g3)

        # second run is same result as first
        self.assertTrue(same(r2, r3))
        self.assertTrue(same(g2, g3))

    @config.patch(search_autotune_cache=False)
    def test_dropout3(self):
        m = torch.nn.Sequential(
            torch.nn.Linear(32, 32, bias=False),
            torch.nn.Dropout(),
            torch.nn.Linear(32, 32, bias=False),
            torch.nn.Dropout(),
        ).to(self.device)

        @torch._dynamo.optimize_assert("inductor")
        def run(x):
            return m(x)

        torch._inductor.metrics.generated_kernel_count = 0

        result, (fw_code, bw_code) = run_fw_bw_and_get_code(
            lambda: run(torch.randn([8, 32], device=self.device))
        )
        if self.device == "cuda":
            self.assertEqual(fw_code.count("tl.rand"), 1)
            self.assertEqual(bw_code.count("tl.rand"), 0)
            expected_kernel = 4
        else:
            expected_kernel = 6

        self.assertEqual(
            torch._inductor.metrics.generated_kernel_count, expected_kernel
        )

    def test_randint_kernel_count(self):
        @torch._dynamo.optimize_assert("inductor")
        def fn1():
            random_tensor1 = torch.randint(10, [32], device=self.device)
            random_tensor2 = torch.randint(10, [32], device=self.device)
            random_tensor3 = torch.randint(10, [32], device=self.device)
            return random_tensor1, random_tensor2, random_tensor3

        _, source_codes = run_and_get_code(fn1)
        if self.device == "cuda":
            self.assertEqual(len(source_codes), 1)
            self.assertEqual(source_codes[0].count("async_compile.triton"), 1)

    def test_roll(self):
        def fn(a):
            return (
                aten.roll(a, [-3, 10], [1, 2]),
                aten.roll(a, [5]),
            )

        self.common(
            fn,
            [
                torch.randn([2, 56, 56, 16]),
            ],
        )

    def test_argmax_min_int32(self):
        # https://github.com/pytorch/pytorch/issues/94055
        def fn(a, b):
            c = a.argmax(3)
            return torch.min(b, c)

        a = torch.rand(3, 4, 2, 1).int()
        b = torch.rand(2, 2, 1, 4, 1).int()
        self.common(fn, (a, b))

    def test_argmax_argmin1(self):
        def fn(x):
            return (aten.argmax(x), aten.argmin(x))

        self.common(
            fn,
            [
                torch.randn([8, 256, 256]),
            ],
        )

    def test_argmax_argmin2(self):
        def fn(x):
            return (
                aten.argmax(x, 0),
                aten.argmin(x, 0),
                aten.argmax(x, 1),
                aten.argmin(x, 1),
            )

        self.common(fn, (torch.randn([144, 144]),))

    def test_argmax_argmin_with_duplicates(self):
        def fn(x):
            return (
                aten.argmax(x, 0),
                aten.argmin(x, 0),
                aten.argmax(x, 1),
                aten.argmin(x, 1),
            )

        # Unrolled reduction
        t1 = torch.randint(2, size=(6, 6))
        self.common(fn, (t1,))

        # Persistent reduction
        t1 = torch.randint(8, size=(32, 32))
        self.common(fn, (t1,))

        # Non-persistent reduction
        t1 = torch.randint(8, size=(1028, 1028))
        self.common(fn, (t1,))

    def test_argmax_argmin_with_nan(self):
        def fn(x):
            return (
                aten.argmax(x, 0),
                aten.argmin(x, 0),
                aten.argmax(x, 1),
                aten.argmin(x, 1),
            )

        if self.device == "cpu":
            raise unittest.SkipTest("broken on CPU")

        # Unrolled reduction
        t1 = torch.randn((6, 6))
        t1[:, 1] = float("nan")
        t1[:, 3] = float("nan")
        self.common(fn, (t1,))

        # Persistent reduction
        t1 = torch.randn((32, 32))
        t1[:, 4] = float("nan")
        t1[:, 8] = float("nan")
        self.common(fn, (t1,))

        # Non-persistent reduction
        t1 = torch.randn((1028, 1028))
        t1[:, 40] = float("nan")
        t1[:, 100] = float("nan")
        self.common(fn, (t1,))

    def test_conv_backward(self):
        def fn(rank4_inps, rank3_inps, rank5_inps):
            out1 = aten.convolution_backward(
                *rank4_inps,
                [C],
                [1, 1],
                [0, 0],
                [1, 1],
                False,
                [0, 0],
                1,
                [True, True, True],
            )
            out2 = aten.convolution_backward(
                *rank4_inps,
                [C],
                [1, 1],
                [0, 0],
                [1, 1],
                False,
                [0, 0],
                1,
                [True, False, False],
            )
            out3 = aten.convolution_backward(
                *rank3_inps,
                [C],
                [1],
                [0],
                [1],
                False,
                [0],
                1,
                [True, True, True],
            )
            out4 = aten.convolution_backward(
                *rank5_inps,
                [C],
                [1, 1, 1],
                [0, 0, 0],
                [1, 1, 1],
                False,
                [0, 0, 0],
                1,
                [True, True, True],
            )
            return (out1, out2, out3, out4)

        B = 3
        C = 4
        H = 5
        grad_out = torch.randn(B, C, H - 2, H - 2, H - 2)
        inp = torch.randn(B, C, H, H, H)
        weight = torch.randn(C, C, 3, 3, 3)

        def shrink_rank(x, rank):
            res = x
            while res.dim() > rank:
                res = torch.select(res, -1, 0)
            return res.contiguous()

        rank4_inps = [shrink_rank(x, 4) for x in [grad_out, inp, weight]]
        rank3_inps = [shrink_rank(x, 4) for x in [grad_out, inp, weight]]
        rank5_inps = [shrink_rank(x, 5) for x in [grad_out, inp, weight]]

        with torch.backends.cudnn.flags(enabled=True, allow_tf32=False):
            self.common(
                fn,
                [rank4_inps, rank3_inps, rank5_inps],
            )

    @unittest.skip(
        """
        FIXME: In the case of having equally max/min elements, our implementation returns
        the last index instead of the first one
        """
    )
    def test_argmax_argmin3(self):
        def fn(x):
            return (
                aten.argmax(x, 0),
                aten.argmin(x, 0),
                aten.argmax(x, -1),
                aten.argmin(x, -1),
            )

        self.common(
            fn,
            [torch.randint(0, 5, [10, 10])],
        )

    def test_vdd_clamp(self):
        def fn(x):
            return torch.clamp_min(x, 3)

        self.common(
            fn,
            [
                torch.randn([16], requires_grad=True) * 10,
            ],
        )

    def test_tmp_not_defined_issue1(self):
        def forward(
            primals_3,
            primals_4,
            add_tensor,
            convert_element_type_default,
            div_default,
            reciprocal_default,
        ):
            var_default = torch.ops.aten.var(
                convert_element_type_default, [2], correction=0
            )
            sub_tensor = torch.ops.aten.sub.Tensor(add_tensor, div_default)
            mul_tensor_1 = torch.ops.aten.mul.Tensor(sub_tensor, reciprocal_default)
            mul_tensor_2 = torch.ops.aten.mul.Tensor(mul_tensor_1, primals_3)
            add_tensor_2 = torch.ops.aten.add.Tensor(mul_tensor_2, primals_4)
            convert_element_type_default_1 = add_tensor_2.to(dtype=torch.float32)
            convert_element_type_default_2 = convert_element_type_default_1.to(
                dtype=torch.float32
            )
            var_default_1 = torch.ops.aten.var(
                convert_element_type_default_2, [2], correction=0
            )
            broadcast_in_dim_default_2 = var_default_1.reshape(1, 512, 1)
            sum_default_1 = convert_element_type_default_2.sum(2)
            add_tensor_3 = torch.ops.aten.add.Tensor(broadcast_in_dim_default_2, 1e-05)
            return (var_default, sum_default_1, add_tensor_3)

        inps = [
            (torch.Size([1024]), torch.float32),
            (torch.Size([1024]), torch.float32),
            (torch.Size([1, 512, 1024]), torch.float32),
            (torch.Size([1, 512, 1024]), torch.float32),
            (torch.Size([1, 512, 1]), torch.float32),
            (torch.Size([1, 512, 1]), torch.float32),
        ]
        inps = [torch.randn(shape, dtype=dtype) for (shape, dtype) in inps]
        self.common(forward, inps, atol=1e-05, rtol=2e-05)

    @unittest.skipIf(
        TEST_WITH_ASAN
        or os.environ.get("BUILD_ENVIRONMENT", "").startswith("parallelnative"),
        "TODO: debug this with asan",
    )
    def test_tmp_not_defined_issue2(self):
        def forward(arg38_1, arg81_1, getitem_17, new_zeros_default_4):
            div_tensor_7 = torch.ops.aten.div.Tensor(getitem_17, arg81_1)
            mul_tensor_24 = torch.ops.aten.mul.Tensor(div_tensor_7, arg38_1)
            sum_default_7 = torch.ops.aten.sum.default(mul_tensor_24)
            return (new_zeros_default_4, sum_default_7)

        # TODO: Remove once https://github.com/pytorch/pytorch/issues/94017 is resolved
        dtype = torch.float64 if self.device == "cpu" else torch.float32
        args = [
            ((1, 88, 40, 40), (140800, 1600, 40, 1), dtype),
            ((), (), dtype),
            ((1, 88, 40, 40), (140800, 1600, 40, 1), dtype),
            ((3,), (1,), dtype),
        ]
        args = [
            rand_strided(shape, stride, dtype).requires_grad_(True).add(1)
            for shape, stride, dtype in args
        ]
        self.common(forward, args)

    def test_misaligned_address_issue1(self):
        def forward(sub_tensor_1, unsqueeze_default):
            gather_default = torch.ops.aten.gather.default(
                sub_tensor_1, 1, unsqueeze_default
            )
            return gather_default

        args = [
            ((1, 1000), (1000, 1), torch.float32),
            ((1, 1), (1, 1), torch.int64),
        ]
        args = [rand_strided(shape, stride, dtype) for shape, stride, dtype in args]
        self.common(forward, args)

    def test_invalid_operand_issue1(self):
        def forward(arg0_1, arg1_1, arg3_1, squeeze, view_1, slice_1):
            slice_scatter = torch.ops.aten.slice_scatter.default(
                slice_1, arg3_1, 1, 1, 9223372036854775807
            )
            slice_scatter_1 = torch.ops.aten.slice_scatter.default(
                arg1_1, slice_scatter, 0, 0, 9223372036854775807
            )
            slice_2 = torch.ops.aten.slice.Tensor(
                slice_scatter_1, 0, 0, 9223372036854775807
            )
            select_scatter = torch.ops.aten.select_scatter.default(
                slice_2, squeeze, 1, 0
            )
            slice_scatter_2 = torch.ops.aten.slice_scatter.default(
                slice_scatter_1, select_scatter, 0, 0, 9223372036854775807
            )
            view = torch.ops.aten.view.default(slice_scatter_2, [-1, 128])
            embedding = torch.ops.aten.embedding.default(arg0_1, view, 1)
            return [embedding, view_1]

        args = [
            ((50005, 768), (768, 1), torch.float32),
            ((8, 128), (128, 1), torch.int64),
            ((8, 127), (127, 1), torch.int64),
            ((8,), (1,), torch.int64),
            ((1024,), (1,), torch.int64),
            ((8, 128), (128, 1), torch.int64),
        ]
        args = [rand_strided(shape, stride, dtype) for shape, stride, dtype in args]
        self.common(forward, args)

    def test_sizehint_issue1(self):
        def forward(x):
            return torch.nn.functional.unfold(
                x, kernel_size=[4, 4], dilation=1, padding=0, stride=[4, 4]
            )

        args = [((2, 24, 56, 56), (75264, 3136, 56, 1), torch.float32, False)]
        args = [
            rand_strided(sh, st, dt).requires_grad_(rg) for (sh, st, dt, rg) in args
        ]
        self.common(forward, args)

    def test_zero_dim_reductions(self):
        for kd in [True, False]:
            inps0 = (torch.zeros(2, 0, device=self.device, dtype=torch.float16), 1, kd)
            failed_ops = [aten.argmin, aten.argmax, aten.max, aten.min]
            for fo in failed_ops:
                with self.assertRaisesRegex(
                    IndexError, "Expected reduction dim 1 to have non-zero size"
                ):
                    mod = make_fx(fo)(*inps0)
                    _ = compile_fx_inner(mod, inps0)

            pass_ops = [
                lambda *x: fn(*x) for fn in [aten.sum, aten.prod, aten.any, aten.all]
            ]
            for po in pass_ops:
                compiled = torch._dynamo.optimize("inductor")(po)
                expected = po(*inps0)
                actual = compiled(*inps0)

            self.assertTrue(torch.allclose(actual, expected, atol=1e-3, rtol=1e-3))

    def test_lerp(self):
        # non-contiguous inputs for lerp
        def fn0(i0, i1):
            x1 = i0.transpose(-2, -3)
            return torch.lerp(i1, x1, 70000)

        # contiguous inputs for lerp
        def fn1(i0, i1):
            return torch.lerp(i1, i0, 70000)

        def compare(fn, inputs):
            compiled = torch._dynamo.optimize("inductor")(fn)
            expected = fn(*inputs)
            actual = compiled(*inputs)
            self.assertEqual(expected, actual)
            self.assertEqual(expected.stride(), actual.stride())

        compare(fn0, [torch.rand(10, 3, 10), torch.rand(3, 10, 10)])
        compare(fn1, [torch.rand(3, 10, 10), torch.rand(3, 10, 10)])

    def test_unspec_inputs(self):
        if self.device == "cpu":
            raise unittest.SkipTest("segfault with CPU backend")

        def fn(x, y):
            return x + y, x * y, x / y

        opt = torch._dynamo.optimize("inductor")(fn)
        dtypes = [
            torch.float16,
            torch.bfloat16,
            torch.float32,
            torch.float64,
            torch.int32,
            torch.int64,
        ]

        for d in dtypes:
            inputs = (
                rand_strided((2, 3), (3, 1), dtype=torch.float32, device="cuda"),
                rand_strided((), (), dtype=d, device="cpu"),
            )
            self.assertTrue(same(opt(*inputs), fn(*inputs)))
            inputs = (inputs[1], inputs[0])
            self.assertTrue(same(opt(*inputs), fn(*inputs)))

    def test_list_clearing(self):
        if self.device == "cpu":
            contexts = [contextlib.nullcontext]
        else:
            contexts = [
                contextlib.nullcontext,
                lambda: config.patch(
                    {"triton.cudagraphs": True if not torch.version.hip else False}
                ),
            ]

        for context in contexts:
            with context():
                inps = [
                    torch.rand([5, 5]).to(self.device),
                    torch.rand([5, 5]).to(self.device),
                ]
                inp_refs = [weakref.ref(inp) for inp in inps]

                def fn(x, y):
                    a = x + y
                    return (a @ a,)

                fn_fx = make_fx(fn)(inps[0], inps[1])
                fn_compiled = compile_fx_inner(fn_fx, inps)

                test_self = self
                matmul_seen = False

                class TestRefMode(TorchDispatchMode):
                    def __torch_dispatch__(self, func, types, args=(), kwargs=None):
                        kwargs = kwargs if kwargs else {}

                        nonlocal inps
                        nonlocal inp_refs
                        nonlocal test_self
                        nonlocal matmul_seen

                        # by matmul, inputs should be deallocated
                        if func is aten.mm.out:
                            matmul_seen = True
                            test_self.assertEqual(len(inps), 0)
                            test_self.assertIsNone(inp_refs[0]())
                            test_self.assertIsNone(inp_refs[1]())

                        return func(*args, **kwargs)

                with TestRefMode():
                    fn_compiled(inps)

                # do an extra run to make sure we are deallocating on warmup and record
                if self.device == "cuda":
                    inps.extend(
                        [
                            torch.rand([5, 5]).to(self.device),
                            torch.rand([5, 5]).to(self.device),
                        ]
                    )
                    inp_refs.extend([weakref.ref(inp) for inp in inps])
                    matmul_seen = False

                    with TestRefMode():
                        fn_compiled(inps)

                # for some reason, TorchDispatch doesnt capture the
                # cuda mm call (even without cudagraphs)
                if self.device == "cpu":
                    self.assertTrue(matmul_seen)
                else:
                    self.assertEqual(len(inps), 0)

    def test_dtype_mismatch_issue(self):
        def fn(x):
            attn = torch.nn.functional.pad(x, [0, 1])
            return attn.softmax(dim=-1)

        x = torch.rand(128, 32, 63)
        res_ref = fn(x)
        res = torch._dynamo.optimize("inductor")(fn)(x)
        self.assertEqual(res, res_ref)

    def test_kwargs(self):
        if self.device == "cuda":
            raise unittest.SkipTest("histogramdd only supports cpu")

        def fn(x, y):
            return torch.histogramdd(
                x,
                bins=[3, 3],
                weight=y,
            )

        self.common(
            fn,
            [torch.randn((4, 2)), torch.randn((4))],
        )

    @requires_cuda()
    @skipIfRocm
    @torch._inductor.config.patch("shape_padding", True)
    def test_shape_padding(self):
        if torch._dynamo.config.dynamic_shapes:
            raise unittest.SkipTest("dynamic shapes do not support padding")

        dtypes = [
            torch.float16,
            torch.float32,
        ]

        b, m, n, k = 7, 11, 13, 15

        def gen(*shape, dtype=torch.float32):
            return torch.randn(*shape, device="cuda", dtype=dtype) / k + 1.0

        for dtype in dtypes:
            x = gen(m, k, dtype=dtype)
            y = gen(k, n, dtype=dtype)
            z = gen(n, dtype=dtype)
            self.common(lambda x, y: torch.mm(x, y), (x, y))
            self.common(lambda x, y: torch.matmul(x, y), (x, y))
            self.common(lambda x, y, z: torch.addmm(z, x, y), (x, y, z))

        for dtype in dtypes:
            x = gen(b, m, k, dtype=dtype)
            y = gen(b, k, n, dtype=dtype)
            z = gen(n, dtype=dtype)
            self.common(lambda x, y: torch.bmm(x, y), (x, y))
            self.common(lambda x, y: torch.matmul(x, y), (x, y))
            self.common(lambda x, y, z: torch.baddbmm(z, x, y), (x, y, z))

    @torch._dynamo.config.patch(dynamic_shapes=True)
    def test_int_input_dynamic_shapes(self):
        @torch.compile(dynamic=True)
        def fn(x, i):
            y = x * i
            return y

        # Constant must not get matched as constant
        self.common(fn, [torch.randn(3, 1, 1, 1, 1), 9132])

    @torch._dynamo.config.patch(dynamic_shapes=True)
    def test_sqrt_dynamic_shapes(self):
        # TIMM convit_base model: https://github.com/pytorch/pytorch/issues/97877.
        # TODO: support cuda path.
        if self.device == "cuda":
            raise unittest.SkipTest("sqrt dynamic shapes only supports cpu")

        class Model(torch.nn.Module):
            def __init__(self):
                super(Model, self).__init__()

            def forward(self, x):
                B, N, C = x.shape
                return self.get_rel_indices(N)

            def get_rel_indices(self, num_patches: int) -> torch.Tensor:
                img_size = int(num_patches**0.5)
                ind = torch.arange(img_size)
                return ind

        self.common(
            Model(),
            [
                torch.randn(8, 4, 4),
            ],
        )

    @torch._dynamo.config.patch(dynamic_shapes=True)
    def test_index_dynamic_shapes(self):
        if self.device == "cuda":
            raise unittest.SkipTest("index dynamic shapes only supports cpu")

        # Repro from vision_maskrcnn
        def fn(arg0_1):
            unsqueeze = arg0_1.unsqueeze(0)
            sym_size = arg0_1.size(1)
            ceil = math.ceil(sym_size * 1.8735363483428955)
            iota = torch.ops.prims.iota.default(
                ceil,
                start=0,
                step=1,
                dtype=torch.int64,
                device="cpu",
                requires_grad=False,
            )
            convert_element_type_1 = iota.to(torch.float32)
            sym_size_1 = arg0_1.size(2)
            floor_1 = math.floor(sym_size_1 * 1.8735363483428955)
            ceil_1 = math.ceil(floor_1)
            iota_1 = torch.ops.prims.iota.default(
                ceil_1,
                start=0,
                step=1,
                dtype=torch.int64,
                device="cpu",
                requires_grad=False,
            )
            convert_element_type_3 = iota_1.to(torch.float32)
            sub_2 = (convert_element_type_1 + 0.5) * (sym_size / ceil) - 0.5
            clamp_min = sub_2.clamp_min(0.0)
            sub_3 = (convert_element_type_3 + 0.5) * (sym_size_1 / floor_1) - 0.5
            clamp_min_1 = sub_3.clamp_min(0.0)
            convert_element_type_4 = clamp_min.to(torch.int64)
            sub_4 = sym_size - 1
            clamp_max = clamp_min.ceil().clamp_max(sub_4)
            convert_element_type_5 = clamp_max.to(torch.int64)
            convert_element_type_6 = clamp_min_1.to(torch.int64)
            unsqueeze_2 = convert_element_type_4.unsqueeze(1)
            index = torch.ops.aten.index.Tensor(
                unsqueeze, [None, None, unsqueeze_2, convert_element_type_6]
            )
            index_1 = torch.ops.aten.index.Tensor(
                unsqueeze,
                [
                    None,
                    None,
                    convert_element_type_5.unsqueeze(1),
                    convert_element_type_6,
                ],
            )
            sub_6 = clamp_min.unsqueeze(1) - unsqueeze_2
            mul_10 = (index * (1.0 - sub_6) + index_1 * (sub_6)) * (
                1.0 - (clamp_min_1 - convert_element_type_6)
            )
            select = torch.ops.aten.select.int(mul_10, 0, 0)
            return (select,)

        x = torch.randn(15, 20, 3)
        self.common(
            fn,
            [x],
        )

    @config.patch(profiler_mark_wrapper_call=True)
    def test_profiler_mark_wrapper_call(self):
        from torch.profiler import profile

        @torch._dynamo.optimize("inductor", nopython=True)
        def fn(a, b):
            return a + b

        a = torch.rand((100,))
        b = torch.rand((100,))
        with profile() as prof:
            fn(a, b)
        assert any(
            "inductor_wrapper_call" in e.name for e in prof.profiler.function_events
        )

    @unittest.skipIf(IS_X86 and not HAS_AVX2, "Requires AVX2")
    def test_pixel_shuffle_channels_last(self):
        def fn(x):
            x = torch.nn.functional.pixel_shuffle(x, 2)
            x = torch.nn.functional.relu(x)
            return x

        self.common(
            fn,
            (torch.randn(1, 16, 64, 72).to(memory_format=torch.channels_last),),
        )

    def test_where_broadcast(self):
        # https://github.com/pytorch/pytorch/issues/93374
        def fn(x, p1, p0):
            o = torch.where(x, p1, p0)
            return o

        # https://github.com/pytorch/pytorch/issues/94725
        class Repro(torch.nn.Module):
            def __init__(self):
                super().__init__()
                self.register_buffer(
                    "_tensor_constant0", torch.randn([], dtype=torch.float32)
                )

            def forward(self, arg0_1, arg1_1):
                convert_element_type = torch.ops.prims.convert_element_type.default(
                    arg1_1, torch.bool
                )
                bitwise_not = torch.ops.aten.bitwise_not.default(convert_element_type)
                _tensor_constant0 = self._tensor_constant0
                lift_fresh_copy = torch.ops.aten.lift_fresh_copy.default(
                    _tensor_constant0
                )
                where = torch.ops.aten.where.self(bitwise_not, lift_fresh_copy, arg0_1)
                return (where, bitwise_not)

        self.common(
            fn,
            (torch.tensor([[True]]), torch.rand(13, 7, 3), torch.rand(1, 1)),
        )

        if not torch._dynamo.config.dynamic_shapes:
            args = [
                torch.randn(1, 4, 64, 64),
                torch.zeros(1, 1, 64, 64, dtype=torch.uint8),
            ]
            args[1][:, :, :32, :32] = 1
            eager_args = [x.clone() for x in args]
            eager_mod = Repro()
            mod = make_fx(eager_mod, tracing_mode="real")(*args)
            compiled = compile_fx_inner(mod, args)
            inductor_out = compiled(args)
            eager_out = eager_mod(*eager_args)
            self.assertEqual(inductor_out, eager_out)

    def test_where_with_logical_op(self):
        def fn_and(x, y):
            return torch.where(torch.logical_and(x, y), 1.0, 0.0)

        def fn_or(x, y):
            return torch.where(torch.logical_or(x, y), 1.0, 0.0)

        self.common(
            fn_and,
            (torch.randn(32), torch.randn(32)),
        )
        self.common(
            fn_or,
            (torch.randn(32), torch.randn(32)),
        )

    def test_inplace_where_pointwise(self):
        # https://github.com/pytorch/pytorch/issues/96446
        def fn(a, b):
            a[0] = 2
            return a * b

        self.common(fn, (torch.rand(1), torch.rand(2)))

    def test_view_on_aliased(self):
        # https://github.com/pytorch/pytorch/issues/96728
        def fn1(a, b):
            a = a.max(0).values
            c = torch.cat((a, b))
            c = c.round()
            b >= a[0]  # noqa: B015
            return c

        some_const = torch.tensor(6324)

        def fn2():
            a = torch.tensor([[0.6324]])
            ret = torch.cat((a, a), dim=0)
            some_const >= a[0]  # noqa: B015
            return ret

        self.common(fn1, (torch.tensor([[4.0]]), torch.tensor([5.0])))
        self.common(fn2, ())

    def test_argmax_to_float(self):
        # https://github.com/pytorch/pytorch/issues/97127
        def fn():
            a = torch.zeros([2, 2])
            b = a.argmax(0)
            return b.float().mean()

        self.common(fn, ())

    def test_const_int32_to_float(self):
        # https://github.com/pytorch/pytorch/issues/97124
        def fn():
            a = torch.zeros([1, 2], dtype=torch.int32)
            a = a + a
            b = a.to(dtype=torch.float32)
            return b * 0.8

        self.common(fn, ())

    def test_getitem(self):
        out_features = ["p3", "p4", "p5", "p6", "p7"]
        in_feature = "p5"

        def fn(a):
            return a[out_features.index(in_feature)]

        for dynamic_shapes in [True, False]:
            with torch._dynamo.config.patch(dynamic_shapes=dynamic_shapes):
                torch._dynamo.reset()
                x = [
                    torch.rand([1, 256, 100, 152]),
                    torch.rand([1, 256, 50, 76]),
                    torch.rand([1, 256, 25, 38]),
                ]
                opt_fn = torch._dynamo.optimize("inductor")(fn)
                same(fn(x), opt_fn(x))

    def test_pad_view(self):
        def fn(a):
            y = torch.nn.functional.pad(a, (0, 0, 0, 1))
            y = y.view(*y.size()[:-2], y.size(-1), y.size(-2))
            return y

        for dynamic_shapes in [True, False]:
            with torch._dynamo.config.patch(dynamic_shapes=dynamic_shapes):
                torch._dynamo.reset()
                x = torch.rand(48, 3, 512, 512)
                opt_fn = torch._dynamo.optimize("inductor")(fn)
                same(fn(x), opt_fn(x))

    def test_data_type_propogation(self):
        _graph: torch.fx.Graph = torch.fx.Graph()
        ops: torch.fx.Node = _graph.create_node("placeholder", "ops")
        get_index: torch.fx.Node = _graph.create_node(
            "call_module", "get_index", args=("index0",)
        )
        c1: torch.fx.Node = _graph.create_node(
            "call_method",
            "constant",
            args=(
                ops,
                get_index,
                torch.bfloat16,
            ),
        )
        c2: torch.fx.Node = _graph.create_node(
            "call_method",
            "constant",
            args=(
                ops,
                get_index,
                torch.float,
            ),
        )
        add: torch.fx.Node = _graph.create_node(
            "call_method",
            "add",
            args=(
                ops,
                c1,
                c2,
            ),
        )
        eq: torch.fx.Node = _graph.create_node(
            "call_method",
            "eq",
            args=(
                ops,
                add,
                add,
            ),
        )
        argmin: torch.fx.Node = _graph.create_node(
            "call_method",
            "reduction",
            args=(
                ops,
                "buf",
                torch.int64,
                torch.int64,
                "argmin",
                get_index,
                add,
            ),
        )
        any: torch.fx.Node = _graph.create_node(
            "call_method",
            "reduction",
            args=(
                ops,
                "buf",
                torch.bool,
                torch.bool,
                "any",
                get_index,
                add,
            ),
        )
        bitwise_not: torch.fx.Node = _graph.create_node(
            "call_method",
            "bitwise_not",
            args=(
                ops,
                argmin,
            ),
        )
        bitwise_or: torch.fx.Node = _graph.create_node(
            "call_method",
            "bitwise_or",
            args=(
                ops,
                eq,
                any,
            ),
        )
        bitwise_left_shift: torch.fx.Node = _graph.create_node(
            "call_method",
            "bitwise_left_shift",
            args=(
                ops,
                argmin,
                bitwise_not,
            ),
        )
        DataTypePropagation.propagate_graph(_graph)

        def get_data_type(node: torch.fx.Node):
            if OptimizationContext.key in node.meta:
                return node.meta[OptimizationContext.key].dtype
            else:
                return None

        self.assertEqual(get_data_type(ops), None)
        self.assertEqual(get_data_type(c1), torch.bfloat16)
        self.assertEqual(get_data_type(c2), torch.float)
        self.assertEqual(get_data_type(add), torch.float)
        self.assertEqual(get_data_type(eq), torch.bool)
        self.assertEqual(get_data_type(argmin), torch.int64)
        self.assertEqual(get_data_type(any), torch.bool)
        self.assertEqual(get_data_type(bitwise_not), torch.int64)
        self.assertEqual(get_data_type(bitwise_or), torch.bool)
        self.assertEqual(get_data_type(bitwise_left_shift), torch.int64)

    def test_AllenaiLongformerBase_repro(self):
        def fn(query, scores, window_overlap):
            batch_size, seq_len, num_heads, _ = query.size()
            chunks_count = torch.div(seq_len, window_overlap, rounding_mode="trunc") - 1
            diagonal_attention_scores = scores.new_zeros(
                (
                    batch_size * num_heads,
                    chunks_count + 1,
                    window_overlap,
                    window_overlap * 2 + 1,
                )
            )
            diagonal_attention_scores[:, :-1, :, window_overlap:] = scores[
                :, :, :window_overlap, : window_overlap + 1
            ]
            input_tensor = diagonal_attention_scores.view(
                batch_size, num_heads, seq_len, 2 * window_overlap + 1
            ).transpose(2, 1)
            beginning_input = input_tensor[:, :window_overlap, :, : window_overlap + 1]
            input_tensor[:, :window_overlap, :, : window_overlap + 1] = torch.full_like(
                beginning_input, -float("inf")
            )
            return input_tensor

        for dynamic_shapes in [True, False]:
            with torch._dynamo.config.patch(dynamic_shapes=dynamic_shapes):
                torch._dynamo.reset()
                args = [
                    ((4, 1024, 12, 64), (768, 3072, 64, 1), torch.float32, "cpu"),
                    ((48, 3, 512, 513), (787968, 262656, 513, 1), torch.float32, "cpu"),
                ]
                args = [rand_strided(sh, st, dt, dev) for (sh, st, dt, dev) in args]
                opt_fn = torch._dynamo.optimize("inductor")(fn)
                same(fn(*args, 256), opt_fn(*args, 256))

    def test_cumsum_pattern_matcher_issue(self):
        def fn(input_ids) -> torch.Tensor:
            input_shape = input_ids.size()
            input_ids = input_ids.view(-1, input_shape[-1])
            batch_size, seq_length = input_shape
            past_key_values_length = 0
            mask_seq_length = past_key_values_length + seq_length
            attention_mask = torch.ones(batch_size, mask_seq_length)
            attention_mask = attention_mask.long()
            return torch.cumsum(attention_mask, dim=1)

        for dynamic_shapes in [True, False]:
            with torch._dynamo.config.patch(dynamic_shapes=dynamic_shapes):
                torch._dynamo.reset()
                x = torch.randn(2, 2)
                opt = torch._dynamo.optimize("inductor")(fn)
                res = opt(x)
                ref = fn(x)
                self.assertEqual(res, ref, atol=0, rtol=0)

    def test_slice(self):
        def fn(a, b):
            return torch.ops.aten.slice.Tensor(a, 0, 0, -b)

        for dynamic_shapes in [True, False]:
            with torch._dynamo.config.patch(dynamic_shapes=dynamic_shapes):
                torch._dynamo.reset()
                x = torch.rand(48, 3, 512, 512)
                opt_fn = torch._dynamo.optimize("inductor")(fn)
                same(fn(x, 2), opt_fn(x, 2))

    def test_inplace_resize_as(self):
        def fn(x, y):
            x.resize_as_(y)
            return x

        x = torch.randn(2, 3)
        y = torch.randn(200, 300)
        x_clone = x.clone()
        opt_fn = torch._dynamo.optimize("inductor")(fn)
        same(fn(x, y), opt_fn(x_clone, y))

    def test_erfc(self):
        def fn(x):
            return torch.erfc(x)

        self.common(fn, (torch.randn(8, 8),))

    def test_erfinv(self):
        def fn(x):
            return torch.erfinv(x)

        # domain for erfinv is (-1, 1)
        x = torch.empty(8, 8).uniform_(-1, 1)
        self.common(fn, (x,))

    def test_uint(self):
        def fn(z):
            x = torch.tensor(5, device=z.device, dtype=torch.uint8)
            y = torch.neg(x)
            return x < y

        self.common(fn, (torch.randn(26),))

<<<<<<< HEAD
    def test_neg_index(self):
        def fn(x):
            return x[:, [-1], :]

        self.common(fn, (torch.rand(1, 64, 768),))
=======
    @skipIfRocm
    def test_scaled_dot_product_efficient_attention(self):
        if self.device == "cpu":
            raise unittest.SkipTest("requires CUDA")

        def fn(q, k, v, compute_log_sumexp):
            return aten._scaled_dot_product_efficient_attention(
                q, k, v, compute_log_sumexp
            )

        self.common(
            fn,
            (
                torch.randn(4, 4, 36, 36),
                torch.randn(4, 4, 36, 36),
                torch.randn(4, 4, 36, 36),
                False,
            ),
            check_lowp=False,
        )
>>>>>>> f79d2b45


@dataclasses.dataclass
class TestFailure:
    suffixes: Tuple[str]
    is_skip: bool = False
    __test__: bool = False


def copy_tests(my_cls, other_cls, suffix, test_failures=None):  # noqa: B902
    for name, value in my_cls.__dict__.items():
        if name.startswith("test_"):
            # You cannot copy functions in Python, so we use closures here to
            # create objects with different ids. Otherwise, unittest.skip
            # would modify all methods sharing the same object id. Also, by
            # using a default argument, we create a copy instead of a
            # reference. Otherwise, we would lose access to the value.

            @functools.wraps(value)
            def new_test(self, value=value):
                return value(self)

            # Copy __dict__ which may contain test metadata
            new_test.__dict__ = copy.deepcopy(value.__dict__)

            tf = test_failures and test_failures.get(name)
            if tf is not None and suffix in tf.suffixes:
                skip_func = (
                    unittest.skip("Skipped!")
                    if tf.is_skip
                    else unittest.expectedFailure
                )
                new_test = skip_func(new_test)

            setattr(other_cls, f"{name}_{suffix}", new_test)


if HAS_CPU and not torch.backends.mps.is_available():

    class SweepInputsCpuTest(SweepInputs2, TestCase):
        gen = InputGen(10, "cpu")

    SweepInputsCpuTest.populate()

    class CpuTests(TestCase):
        common = check_model
        device = "cpu"

    copy_tests(CommonTemplate, CpuTests, "cpu")

if HAS_CUDA and not TEST_WITH_ASAN:

    class SweepInputsCudaTest(SweepInputs2, TestCase):
        gen = InputGen(10, "cuda")

    SweepInputsCudaTest.populate()

    class CudaTests(TestCase):
        common = check_model_cuda
        device = "cuda"

    copy_tests(CommonTemplate, CudaTests, "cuda")

    class TritonCodeGenTests(TestCase):
        from torch._inductor.triton_heuristics import CachingAutotuner

        class NoOpCompilerBackend:
            def __init__(self):
                self.example_args = None
                self.model = None

            def noop_backend(
                self,
                model_: torch.fx.GraphModule,
                example_inputs_: typing.List[torch.Tensor],
            ):
                """
                The Noop backend does not compile the fx graph it is given.
                Instead, it transforms the fx graph so that its functions are
                aten operations. It then saves this graph.
                """
                from torch._functorch.aot_autograd import Interpreter
                from torch._inductor.decomposition import select_decomp_table
                from torch._subclasses import FakeTensorMode

                fake_mode = FakeTensorMode()

                def interpret(*args, **kwargs):
                    return Interpreter(model_).run(*args[0:], **kwargs)

                fake_flat_tensor_args = [
                    fake_mode.from_tensor(x) for x in example_inputs_
                ]
                fw_module = make_fx(interpret, select_decomp_table())(
                    *fake_flat_tensor_args
                )
                self.model = fw_module
                self.example_args = fake_flat_tensor_args
                return lambda x: example_inputs_

        def get_kernels(self, fn, args) -> typing.List[CachingAutotuner]:
            from torch._inductor.debug import DebugContext
            from torch._inductor.graph import GraphLowering
            from torch._inductor.virtualized import V

            cxt = TritonCodeGenTests.NoOpCompilerBackend()
            torch._dynamo.optimize(backend=cxt.noop_backend)(fn)(*args)
            graph = GraphLowering(cxt.model)
            graph.num_static_inputs = 0
            kernels = []
            with V.set_graph_handler(graph), V.set_debug_handler(DebugContext()):
                graph.run(*(cxt.example_args))
                mod = graph.compile_to_module()

                for val in mod.__dict__.values():
                    if isinstance(
                        val, torch._inductor.triton_heuristics.CachingAutotuner
                    ):
                        kernels.append(val)

            return kernels

        def test_divisibile_by_16_covers_numel_args(self):
            torch._dynamo.reset()

            def fn(a: torch.Tensor) -> torch.Tensor:
                return torch.sum(a)

            kernels = self.get_kernels(fn, [torch.randn([256, 256], device="cuda")])
            self.assertTrue(len(kernels) == 2, "SUM should result in two kernels")

            # kernel0 reduces from 256 to (xnumel=8, rnumel=8192), which means it reduces 256 by 256 into an array of
            # size 8 by accumulating 8192 elements at once note that rnumel is equal to 512 * 16, so rnumel which is
            # at slot 3 should be in the divisible by 16 descriptor
            arguments_that_are_divisible_by_16_in_kernel0 = (
                kernels[0].meta["configs"][0].divisible_by_16
            )
            self.assertEqual(arguments_that_are_divisible_by_16_in_kernel0, (0, 1, 3))

            # kernel1 reduces from 8 elements to a single scalar.
            arguments_that_are_divisible_by_16_in_kernel1 = (
                kernels[1].meta["configs"][0].divisible_by_16
            )
            self.assertEqual(arguments_that_are_divisible_by_16_in_kernel1, (0, 1))
            torch._dynamo.reset()

        def test_optimize_indexing_dtype(self):
            def fn(x: torch.Tensor) -> torch.Tensor:
                return aten.upsample_bilinear2d.vec(x, None, True, [2.0, 2.0])

            fn_opt = torch._dynamo.optimize("inductor")(fn)
            inps = [torch.randn(2, 4, 16, 16, device="cuda")]
            code = run_and_get_triton_code(fn_opt, *inps)
            self.assertTrue("to(tl.int32)" in code)
            self.assertFalse("to(tl.int64)" in code)

            self.assertEqual(fn_opt(*inps), fn(*inps))

        # See https://github.com/pytorch/pytorch/issues/100348
        def test_inductor_detach_view(self):
            def fn(x: torch.Tensor) -> torch.Tensor:
                a = x * 2
                return a, a.detach()

            fn_opt = torch._dynamo.optimize("inductor")(fn)
            inp = torch.ones(2, 2, requires_grad=True, device="cuda")
            inp_ref = inp.clone().detach().requires_grad_(True)
            out_ref = fn(inp_ref)
            out = fn_opt(inp)
            out_ref[0].sum().backward()
            out[0].sum().backward()
            self.assertEqual(inp.grad, inp_ref.grad)

        def test_not_materialize_pointwise_reduction(self):
            def fn(a, b):
                return (a - b).sum(dim=-1).amax(dim=-1)

            N = 16
            K = 7
            fn_opt = torch._dynamo.optimize("inductor")(fn)
            inps = [
                torch.randn(N, 1, K, device="cuda"),
                torch.randn(1, N, K, device="cuda"),
            ]
            code = run_and_get_triton_code(fn_opt, *inps)
            self.assertEqual(code.count("tl.store"), 1)
            self.assertTrue("out_ptr1" in code)
            self.assertFalse("out_ptr0" in code)
            self.assertEqual(fn_opt(*inps), fn(*inps))

        # Disable constant propagation, so we isolate value range analysis
        @patch.object(config, "constant_and_index_propagation", False)
        def test_cant_optimize_compute(self):
            def ones():
                return torch.ones([4], device="cuda")

            def suffix(inp):
                return (inp.to(torch.int64) + 1).to(torch.float64)

            ten = torch.rand([4], device="cuda")

            for foo in (
                lambda x: x + 2147483657,
                lambda x: torch.where(x < 0, ones(), ones() - 2) * (-(2 ** (40))),
                lambda x: x + ten,
                lambda x: x + ten.sum(),
            ):

                def fn():
                    return suffix(foo(ones()))

                fn_opt = torch._dynamo.optimize("inductor")(fn)
                code = run_and_get_triton_code(fn_opt)

                # this cannot be optimized away, value too large
                self.assertTrue("to(tl.int64)" in code)
                self.assertEqual(fn_opt(), fn())

        # Disable constant propagation, so we isolate value range analysis
        @patch.object(config, "constant_and_index_propagation", False)
        def test_optimize_compute(self):
            def ones():
                return torch.ones([4], device="cuda")

            def suffix(inp):
                return (inp.to(torch.int64) + 1).to(torch.float64)

            for foo in (
                lambda x: x + 500,
                lambda x: torch.where(x < 0, ones(), ones() - 2) * (-(2 ** (20))),
                lambda x: x / 30,
            ):

                def fn():
                    return suffix(foo(ones()))

                fn_opt = torch._dynamo.optimize("inductor")(fn)
                code = run_and_get_triton_code(fn_opt)

                # this can be optimized away, value too large
                self.assertTrue("to(tl.int64)" not in code)
                self.assertTrue("to(tl.int32)" in code)

                self.assertEqual(fn_opt(), fn())

        # Disable index propagation, so the indirect indexing isn't optimized away
        @patch.object(config, "constant_and_index_propagation", False)
        def test_computed_indirect_mask(self):
            def fn(x, n):
                tmp = torch.arange(n, device=x.device)
                return x[tmp] + 1

            x = torch.randn(8, device="cuda")
            fn_opt = torch.compile(fn)
            code = run_and_get_triton_code(fn_opt, x, 8)
            # load should be masked
            self.assertTrue("tl.load(in_ptr0 + (tmp0 % 8), xmask)" in code)
            self.assertEqual(fn(x, 8), fn_opt(x, 8))

        def test_kernel_names_descriptive(self):
            @torch._dynamo.optimize("inductor")
            def fn1(x):
                return x.cos().sin()

            @torch._dynamo.optimize("inductor")
            def fn2(x):
                x = torch.mm(x, x)
                x = torch.softmax(x, dim=1)
                return x

            mod = nn.Sequential(
                nn.Linear(4, 4),
                nn.LayerNorm(4),
                nn.ReLU(),
            ).cuda()

            @torch._dynamo.optimize("inductor")
            def fn3(x):
                return mod(x)

            func_and_kernel_aten = [
                (fn1, "triton_poi_fused_cos_sin", (torch.randn(8, device="cuda"),)),
                (fn2, "triton_poi_fused__softmax", (torch.randn(4, 4, device="cuda"),)),
                (
                    fn3,
                    "triton_poi_fused_native_layer_norm_relu",
                    (torch.randn(4, 4, device="cuda"),),
                ),
            ]
            func_and_kernel_torch = [
                (fn1, "triton_poi_fused_cos_sin", (torch.randn(8, device="cuda"),)),
                (fn2, "triton_poi_fused_softmax", (torch.randn(4, 4, device="cuda"),)),
                (
                    fn3,
                    "triton_poi_fused_LayerNorm_ReLU",
                    (torch.randn(4, 4, device="cuda"),),
                ),
            ]

            def test_funcs(func_and_kernel):
                with torch.no_grad():
                    for fn, kernel_name, inps in func_and_kernel:
                        code = run_and_get_triton_code(fn, *inps)
                        if kernel_name not in code:
                            print(code)
                        self.assertTrue(kernel_name in code)

            test_funcs(func_and_kernel_aten)
            patch.object(config.triton, "descriptive_names", "torch")(test_funcs)(
                func_and_kernel_torch
            )

        @patch.object(config, "profile_bandwidth", True)
        def test_bandwidth_profiler(self):
            @torch._dynamo.optimize("inductor")
            def fn(x):
                x = x.cos()
                x = x.cos()
                x = torch.mm(x, x)
                x = x.sin()
                x = x.relu()
                return x

            inp = torch.randn(4, 4, device="cuda")
            code = run_and_get_triton_code(fn, inp)
            fn(inp)
            self.assertTrue("start_graph" in code)
            self.assertTrue("end_graph" in code)

        def test_split_op_with_sym(self):
            def fn(x: torch.Tensor) -> torch.Tensor:
                # split(tensor, sympy.Integer), split(tensor, sympy.Expr)
                return torch.split(x, x.shape[0]), torch.split(x, x.shape[0] // 2)

            for dynamic_shapes in [True, False]:
                with torch._dynamo.config.patch(dynamic_shapes=dynamic_shapes):
                    torch._dynamo.reset()
                    fn_opt = torch._dynamo.optimize("inductor", dynamic=dynamic_shapes)(
                        fn
                    )
                    inps = torch.randn([5, 5])
                    fn_opt(inps)

        @skipIfRocm
        def test_indirect_device_assert(self):
            dir_path = os.path.dirname(os.path.realpath(__file__))
            test_path = os.path.join(dir_path, "indirect_assert_helper.py")
            fns = ("first_arg", "store", "second_arg", "same_pm_one", "same_pp_one")

            for fn, ndims, dyn_shape in itertools.product(fns, (2, 3), (True, False)):
                proc = subprocess.Popen(
                    [
                        sys.executable,
                        test_path,
                        fn,
                        str(ndims),
                        str(dyn_shape),
                        "False",
                    ],
                    stdout=subprocess.PIPE,
                    stderr=subprocess.PIPE,
                )
                stderr = proc.communicate()[1]
                self.assertTrue(
                    any(
                        "index out of bounds" in err.decode("utf-8")
                        for err in stderr.splitlines()
                    ),
                    f"{fn}, {ndims}, {dyn_shape}, False",
                )
            proc = subprocess.Popen(
                [sys.executable, test_path, "first_arg", "2", "False", "True"],
                stdout=subprocess.PIPE,
                stderr=subprocess.PIPE,
            )
            stderr = proc.communicate()[1]
            self.assertTrue(
                any(
                    "index out of bounds" in err.decode("utf-8")
                    for err in stderr.splitlines()
                ),
                "first_arg 2 False True",
            )

    class RNNTest(TestCase):
        class Model(torch.nn.Module):
            def __init__(self):
                super().__init__()
                self.gru = torch.nn.GRU(16, 16, batch_first=True)

            def forward(self, x):
                return self.gru(x)

        def test_rnn_compile_safe(self):
            device = torch.device("cuda")
            model = RNNTest.Model().to(device)
            model = torch._dynamo.optimize("inductor")(model)
            x = torch.rand(1024, 20, 16).to(device)
            model(x)


if HAS_CPU:

    class TestFull(TestCase):
        def test_full_dtype(self):
            pytypes = (
                bool,
                int,
                float,
                # TODO: Triton's JITFunction._type_of has no support for complex
                # complex,
            )

            dtypes = (
                torch.bool,
                torch.int32,
                torch.int64,
                torch.float32,
                torch.float64,
                None,
                # torch.complex64,
                # torch.complex128,
            )

            def fn(pytype, dtype):
                if pytype is bool:
                    fill_value = True
                elif pytype is int:
                    fill_value = 42
                elif pytype is float:
                    fill_value = 42.0
                else:
                    raise AssertionError(f"Unexpected Python type: {pytype}")

                return torch.full(
                    (4, 6), fill_value, dtype=dtype, device=torch.device("cpu")
                )

            fn_opt = torch._dynamo.optimize("inductor")(fn)

            for pytype, dtype in itertools.product(pytypes, dtypes):
                with enable_python_dispatcher():
                    with torch.no_grad():
                        ret_opt = fn_opt(pytype, dtype)

                self.assertEqual(ret_opt, fn(pytype, dtype))


if __name__ == "__main__":
    from torch._dynamo.test_case import run_tests

    if HAS_CPU or HAS_CUDA:
        run_tests(needs="filelock")<|MERGE_RESOLUTION|>--- conflicted
+++ resolved
@@ -6306,13 +6306,12 @@
 
         self.common(fn, (torch.randn(26),))
 
-<<<<<<< HEAD
     def test_neg_index(self):
         def fn(x):
             return x[:, [-1], :]
 
         self.common(fn, (torch.rand(1, 64, 768),))
-=======
+
     @skipIfRocm
     def test_scaled_dot_product_efficient_attention(self):
         if self.device == "cpu":
@@ -6333,7 +6332,6 @@
             ),
             check_lowp=False,
         )
->>>>>>> f79d2b45
 
 
 @dataclasses.dataclass
