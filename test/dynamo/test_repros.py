--- conflicted
+++ resolved
@@ -1792,7 +1792,7 @@
         res = opt_fn(a)
         self.assertTrue(same(ref, res))
 
-<<<<<<< HEAD
+
     def test_tokenization(self):
         from collections import UserDict
 
@@ -1822,7 +1822,7 @@
         ref = tokenization(x)
         res = opt_fn(x)
         self.assertTrue(same(ref, res))
-=======
+
     def test_modules(self):
         class Foo(torch.nn.Module):
             def __init__(self):
@@ -1842,7 +1842,7 @@
         self.assertTrue(same(mod(*args), opt_mod(*args)))
         self.assertEqual(cnt.op_count, 5)
         self.assertEqual(cnt.frame_count, 1)
->>>>>>> 4f2639e5
+
 
 
 if __name__ == "__main__":
