"""
PYTEST_DONT_REWRITE (prevents pytest from rewriting assertions, which interferes
with test_native_python_assertion)
"""

# Owner(s): ["module: dynamo"]
import torch
from torch.testing._internal.common_utils import run_tests, TestCase
<<<<<<< HEAD
from torch._export.constraints import constrain_as_size
from torch._export.functionalize_assertions import _functionalize_side_effectful_ops
from torch._export import dynamic_dim
from torch.testing import FileCheck
from torch._export.exported_program import ExportGraphSignature
=======
>>>>>>> 33343c37


class TestFuntionalAssertions(TestCase):
    def test_functional_assert_async_msg(self) -> None:
        dep_token = torch.ops.aten._make_dep_token()
        self.assertEqual(
            torch.ops.aten._functional_assert_async.msg(
                torch.tensor(1), "test msg", dep_token
            ),
            dep_token,
        )
        with self.assertRaisesRegex(RuntimeError, "test msg"):
            torch.ops.aten._functional_assert_async.msg(
                torch.tensor(0), "test msg", dep_token
            ),

    def test_functional_sym_constrain_range(self) -> None:
        dep_token = torch.ops.aten._make_dep_token()
        self.assertEqual(
            torch.ops.aten._functional_sym_constrain_range(
                3, min=2, max=5, dep_token=dep_token
            ),
            dep_token,
        )


<<<<<<< HEAD
class TestFunctionalization(TestCase):
    def test_functionalize_inline_contraints(self) -> None:
        def f(x):
            a = x.item()
            constrain_as_size(a, 4, 7)
            return torch.empty((a, 4))

        ep = torch._export.export(f, (torch.tensor([7]),))
        gm = ep.graph_module
        FileCheck().check_count(
            "torch.ops.aten.sym_constrain_range.default",
            1,
            exactly=True,
        ).run(gm.code)

        result = _functionalize_side_effectful_ops(gm)
        self.assertEqual(result.dep_token_output, "dep_token_7")
        self.assertEqual(result.dep_token_output_index, 1)

        gm = result.graph_module
        with self.assertRaisesRegex(
            RuntimeError,
            r"_local_scalar_dense_default is outside of inline constraint \[4, 7\]",
        ) as cm:
            gm(torch.tensor([20]))

        res, dep_token = gm((torch.tensor([5])))
        self.assertEqual(res.shape, torch.Size([5, 4]))
        self.assertEqual(dep_token.shape, torch.Size([]))

        FileCheck().check_count(
            "torch.ops.aten.functional_sym_constrain_range", 1, exactly=True
        ).run(gm.code)
        FileCheck().check_count(
            "torch.ops.aten.sym_constrain_range.default", 0, exactly=True
        ).run(gm.code)

        dep_token_node = next(n for n in gm.graph.nodes if n.name == "dep_token_4")
        constrain_node = next(
            n
            for n in gm.graph.nodes
            if n.target == torch.ops.aten.functional_sym_constrain_range
        )
        self.assertEqual(constrain_node.kwargs["dep_token"], dep_token_node)

    def test_functionalize_input_constraints(self) -> None:
        def f(x):
            return x * 2

        inp = torch.zeros(4, 8)
        ep = torch._export.export(
            f,
            (inp,),
            constraints=[
                dynamic_dim(inp, 0) < 10,
                dynamic_dim(inp, 0) >= 3,
            ],
        )
        result = _functionalize_side_effectful_ops(ep.graph_module)
        self.assertEqual(result.dep_token_output, "dep_token_4")
        self.assertEqual(result.dep_token_output_index, 1)

        gm = result.graph_module
        with self.assertRaisesRegex(
            RuntimeError,
            r"Input arg0_1.shape\[0\] is outside of specified dynamic range \[3, 9\]",
        ):
            gm(torch.ones(11, 8))

        self.assertEqual(gm(torch.ones(6, 8))[0], torch.full((6, 8), 2.0))
        FileCheck().check_count(
            "torch.ops.aten._functional_assert_async.msg", 3, exactly=True
        ).run(gm.code)
        FileCheck().check_count(
            "torch.ops.aten._assert_async.msg", 0, exactly=True
        ).run(gm.code)

    def test_functionalization(self) -> None:
        def f(x, y):
            a = x.item()
            constrain_as_size(a, 4, 7)
            return x + 4, x + y * 2

        inps = (torch.tensor([5]), torch.zeros((3, 4)))
        ep = torch._export.export(
            f,
            inps,
            constraints=[dynamic_dim(inps[1], 1) < 6],
            _functionalize_runtime_assertions=True,
        )
        FileCheck().check_count(
            "torch.ops.aten.functional_sym_constrain_range", 1, exactly=True
        ).run(ep.graph_module.code)
        inps = (torch.tensor([7]), torch.ones((3, 5)))
        self.assertTrue(torch._dynamo.utils.same(ep(*inps), f(*inps)))

    def test_native_python_assertion(self) -> None:
        def f(x):
            b = x.sin()
            assert x[0] == 3
            return x.cos() + b

        inp = torch.Tensor([3, 4, 5])
        ep = torch._export.export(f, (inp,), _functionalize_runtime_assertions=True)

        # Check native assertion has corresponding functional assertion nodes generated.
        select_int_node = next(
            n
            for n in ep.graph_module.graph.nodes
            if n.target == torch.ops.aten.select.int
        )
        equal_scalar_node = select_int_node.next
        dep_token_node = equal_scalar_node.next
        self.assertIn(
            "call_function[target=torch.ops.aten._functional_assert_async.msg]"
            "(args = (%eq_scalar, assertion error), kwargs = {dep_token: %dep_token_2}",
            dep_token_node.format_node(),
        )

    def test_functionalization_with_mutated_buffer(self) -> None:
        buf = torch.ones(6, 2)
        weight = 0.01
        bias = 0.2
        d_in = 3
        d_out = 4

        class Foo(torch.nn.Module):
            def __init__(self) -> None:
                super().__init__()
                self.register_buffer("buf", buf)

                self.linear = torch.nn.Linear(d_in, d_out)
                self.linear.weight.data.fill_(weight)
                self.linear.bias.data.fill_(bias)

            def forward(self, x):
                self.buf.add_(5)
                return self.linear(x).cos() + self.buf.sum()

        inp = torch.ones(4, 3)
        ep = torch._export.export(
            Foo(),
            (inp,),
            constraints=[dynamic_dim(inp, 0) >= 3],
            _functionalize_runtime_assertions=True,
        )

        self.assertEqual(
            ep.graph_signature,
            ExportGraphSignature(
                parameters=["L__self___linear.weight", "L__self___linear.bias"],
                buffers=["L__self___buf"],
                user_inputs=["arg3_1"],
                user_outputs=["add_tensor_1"],
                inputs_to_parameters={
                    "arg0_1": "L__self___linear.weight",
                    "arg1_1": "L__self___linear.bias",
                },
                inputs_to_buffers={"arg2_1": "L__self___buf"},
                buffers_to_mutate={"add_tensor": "L__self___buf"},
                backward_signature=None,
                assertion_dep_token_output="dep_token_8",
                assertion_dep_token_index=2,
            ),
        )
        output_node = next(n for n in ep.graph.nodes if n.op == "output")
        self.assertEqual(
            [str(arg) for arg in output_node.args[0]],
            ["add_tensor", "add_tensor_1", "dep_token_8"],
        )
        inp = torch.randn(5, 3)
        self.assertTrue(
            torch._dynamo.utils.same(
                # Directly check run output of `ep.graph_module` which is
                # functionalized.
                ep.graph_module(
                    torch.full((d_out, d_in), weight),
                    torch.full((d_out,), bias),
                    buf.clone(),
                    inp,
                ),
                (buf.add(5), Foo()(inp), torch.empty(0)),
            )
        )
        self.assertTrue(torch._dynamo.utils.same(ep(inp), Foo()(inp)))


=======
>>>>>>> 33343c37
if __name__ == "__main__":
    run_tests()<|MERGE_RESOLUTION|>--- conflicted
+++ resolved
@@ -1,19 +1,6 @@
-"""
-PYTEST_DONT_REWRITE (prevents pytest from rewriting assertions, which interferes
-with test_native_python_assertion)
-"""
-
 # Owner(s): ["module: dynamo"]
 import torch
 from torch.testing._internal.common_utils import run_tests, TestCase
-<<<<<<< HEAD
-from torch._export.constraints import constrain_as_size
-from torch._export.functionalize_assertions import _functionalize_side_effectful_ops
-from torch._export import dynamic_dim
-from torch.testing import FileCheck
-from torch._export.exported_program import ExportGraphSignature
-=======
->>>>>>> 33343c37
 
 
 class TestFuntionalAssertions(TestCase):
@@ -40,195 +27,5 @@
         )
 
 
-<<<<<<< HEAD
-class TestFunctionalization(TestCase):
-    def test_functionalize_inline_contraints(self) -> None:
-        def f(x):
-            a = x.item()
-            constrain_as_size(a, 4, 7)
-            return torch.empty((a, 4))
-
-        ep = torch._export.export(f, (torch.tensor([7]),))
-        gm = ep.graph_module
-        FileCheck().check_count(
-            "torch.ops.aten.sym_constrain_range.default",
-            1,
-            exactly=True,
-        ).run(gm.code)
-
-        result = _functionalize_side_effectful_ops(gm)
-        self.assertEqual(result.dep_token_output, "dep_token_7")
-        self.assertEqual(result.dep_token_output_index, 1)
-
-        gm = result.graph_module
-        with self.assertRaisesRegex(
-            RuntimeError,
-            r"_local_scalar_dense_default is outside of inline constraint \[4, 7\]",
-        ) as cm:
-            gm(torch.tensor([20]))
-
-        res, dep_token = gm((torch.tensor([5])))
-        self.assertEqual(res.shape, torch.Size([5, 4]))
-        self.assertEqual(dep_token.shape, torch.Size([]))
-
-        FileCheck().check_count(
-            "torch.ops.aten.functional_sym_constrain_range", 1, exactly=True
-        ).run(gm.code)
-        FileCheck().check_count(
-            "torch.ops.aten.sym_constrain_range.default", 0, exactly=True
-        ).run(gm.code)
-
-        dep_token_node = next(n for n in gm.graph.nodes if n.name == "dep_token_4")
-        constrain_node = next(
-            n
-            for n in gm.graph.nodes
-            if n.target == torch.ops.aten.functional_sym_constrain_range
-        )
-        self.assertEqual(constrain_node.kwargs["dep_token"], dep_token_node)
-
-    def test_functionalize_input_constraints(self) -> None:
-        def f(x):
-            return x * 2
-
-        inp = torch.zeros(4, 8)
-        ep = torch._export.export(
-            f,
-            (inp,),
-            constraints=[
-                dynamic_dim(inp, 0) < 10,
-                dynamic_dim(inp, 0) >= 3,
-            ],
-        )
-        result = _functionalize_side_effectful_ops(ep.graph_module)
-        self.assertEqual(result.dep_token_output, "dep_token_4")
-        self.assertEqual(result.dep_token_output_index, 1)
-
-        gm = result.graph_module
-        with self.assertRaisesRegex(
-            RuntimeError,
-            r"Input arg0_1.shape\[0\] is outside of specified dynamic range \[3, 9\]",
-        ):
-            gm(torch.ones(11, 8))
-
-        self.assertEqual(gm(torch.ones(6, 8))[0], torch.full((6, 8), 2.0))
-        FileCheck().check_count(
-            "torch.ops.aten._functional_assert_async.msg", 3, exactly=True
-        ).run(gm.code)
-        FileCheck().check_count(
-            "torch.ops.aten._assert_async.msg", 0, exactly=True
-        ).run(gm.code)
-
-    def test_functionalization(self) -> None:
-        def f(x, y):
-            a = x.item()
-            constrain_as_size(a, 4, 7)
-            return x + 4, x + y * 2
-
-        inps = (torch.tensor([5]), torch.zeros((3, 4)))
-        ep = torch._export.export(
-            f,
-            inps,
-            constraints=[dynamic_dim(inps[1], 1) < 6],
-            _functionalize_runtime_assertions=True,
-        )
-        FileCheck().check_count(
-            "torch.ops.aten.functional_sym_constrain_range", 1, exactly=True
-        ).run(ep.graph_module.code)
-        inps = (torch.tensor([7]), torch.ones((3, 5)))
-        self.assertTrue(torch._dynamo.utils.same(ep(*inps), f(*inps)))
-
-    def test_native_python_assertion(self) -> None:
-        def f(x):
-            b = x.sin()
-            assert x[0] == 3
-            return x.cos() + b
-
-        inp = torch.Tensor([3, 4, 5])
-        ep = torch._export.export(f, (inp,), _functionalize_runtime_assertions=True)
-
-        # Check native assertion has corresponding functional assertion nodes generated.
-        select_int_node = next(
-            n
-            for n in ep.graph_module.graph.nodes
-            if n.target == torch.ops.aten.select.int
-        )
-        equal_scalar_node = select_int_node.next
-        dep_token_node = equal_scalar_node.next
-        self.assertIn(
-            "call_function[target=torch.ops.aten._functional_assert_async.msg]"
-            "(args = (%eq_scalar, assertion error), kwargs = {dep_token: %dep_token_2}",
-            dep_token_node.format_node(),
-        )
-
-    def test_functionalization_with_mutated_buffer(self) -> None:
-        buf = torch.ones(6, 2)
-        weight = 0.01
-        bias = 0.2
-        d_in = 3
-        d_out = 4
-
-        class Foo(torch.nn.Module):
-            def __init__(self) -> None:
-                super().__init__()
-                self.register_buffer("buf", buf)
-
-                self.linear = torch.nn.Linear(d_in, d_out)
-                self.linear.weight.data.fill_(weight)
-                self.linear.bias.data.fill_(bias)
-
-            def forward(self, x):
-                self.buf.add_(5)
-                return self.linear(x).cos() + self.buf.sum()
-
-        inp = torch.ones(4, 3)
-        ep = torch._export.export(
-            Foo(),
-            (inp,),
-            constraints=[dynamic_dim(inp, 0) >= 3],
-            _functionalize_runtime_assertions=True,
-        )
-
-        self.assertEqual(
-            ep.graph_signature,
-            ExportGraphSignature(
-                parameters=["L__self___linear.weight", "L__self___linear.bias"],
-                buffers=["L__self___buf"],
-                user_inputs=["arg3_1"],
-                user_outputs=["add_tensor_1"],
-                inputs_to_parameters={
-                    "arg0_1": "L__self___linear.weight",
-                    "arg1_1": "L__self___linear.bias",
-                },
-                inputs_to_buffers={"arg2_1": "L__self___buf"},
-                buffers_to_mutate={"add_tensor": "L__self___buf"},
-                backward_signature=None,
-                assertion_dep_token_output="dep_token_8",
-                assertion_dep_token_index=2,
-            ),
-        )
-        output_node = next(n for n in ep.graph.nodes if n.op == "output")
-        self.assertEqual(
-            [str(arg) for arg in output_node.args[0]],
-            ["add_tensor", "add_tensor_1", "dep_token_8"],
-        )
-        inp = torch.randn(5, 3)
-        self.assertTrue(
-            torch._dynamo.utils.same(
-                # Directly check run output of `ep.graph_module` which is
-                # functionalized.
-                ep.graph_module(
-                    torch.full((d_out, d_in), weight),
-                    torch.full((d_out,), bias),
-                    buf.clone(),
-                    inp,
-                ),
-                (buf.add(5), Foo()(inp), torch.empty(0)),
-            )
-        )
-        self.assertTrue(torch._dynamo.utils.same(ep(inp), Foo()(inp)))
-
-
-=======
->>>>>>> 33343c37
 if __name__ == "__main__":
     run_tests()