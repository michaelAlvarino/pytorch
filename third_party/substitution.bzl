# This Bazel rules file is derived from https://github.com/tensorflow/tensorflow/blob/master/third_party/common.bzl

# Rule for simple expansion of template files. This performs a simple
# search over the template file for the keys in substitutions,
# and replaces them with the corresponding values.
#
# Typical usage:
#   load("/tools/build_rules/template_rule", "template_rule")
#   template_rule(
#       name = "ExpandMyTemplate",
#       src = "my.template",
#       out = "my.txt",
#       substitutions = {
#         "$VAR1": "foo",
#         "$VAR2": "bar",
#       }
#   )
#
# Args:
#   name: The name of the rule.
#   template: The template file to expand
#   out: The destination of the expanded file
#   substitutions: A dictionary mapping strings to their substitutions

def template_rule_impl(ctx):
    ctx.actions.expand_template(
        template = ctx.file.src,
        output = ctx.outputs.out,
        substitutions = ctx.attr.substitutions,
    )

template_rule = rule(
    attrs = {
        "out": attr.output(mandatory = True),
        "src": attr.label(
            mandatory = True,
            allow_single_file = True,
        ),
        "substitutions": attr.string_dict(mandatory = True),
    },
    # output_to_genfiles is required for header files.
    output_to_genfiles = True,
    implementation = template_rule_impl,
)

# Header template rule is an extension of template substitution rule
# That also makes this header a valid dependency for cc_library
# From https://stackoverflow.com/a/55407399
def header_template_rule_impl(ctx):
    ctx.actions.expand_template(
        template = ctx.file.src,
        output = ctx.outputs.out,
        substitutions = ctx.attr.substitutions,
    )
    return [
        # create a provider which says that this
        # out file should be made available as a header
        CcInfo(compilation_context = cc_common.create_compilation_context(

            # pass out the include path for finding this header
            includes = depset([ctx.outputs.out.dirname, ctx.bin_dir.path]),

            # and the actual header here.
            headers = depset([ctx.outputs.out]),
        )),
    ]

header_template_rule = rule(
    attrs = {
<<<<<<< HEAD
=======
        "include": attr.string(),
>>>>>>> d100d98d
        "out": attr.output(mandatory = True),
        "src": attr.label(
            mandatory = True,
            allow_single_file = True,
        ),
        "substitutions": attr.string_dict(mandatory = True),
    },
    # output_to_genfiles is required for header files.
    output_to_genfiles = True,
    implementation = header_template_rule_impl,
)<|MERGE_RESOLUTION|>--- conflicted
+++ resolved
@@ -58,7 +58,7 @@
         CcInfo(compilation_context = cc_common.create_compilation_context(
 
             # pass out the include path for finding this header
-            includes = depset([ctx.outputs.out.dirname, ctx.bin_dir.path]),
+            system_includes = depset([ctx.attr.include, ctx.outputs.out.dirname, ctx.bin_dir.path]),
 
             # and the actual header here.
             headers = depset([ctx.outputs.out]),
@@ -67,10 +67,7 @@
 
 header_template_rule = rule(
     attrs = {
-<<<<<<< HEAD
-=======
         "include": attr.string(),
->>>>>>> d100d98d
         "out": attr.output(mandatory = True),
         "src": attr.label(
             mandatory = True,
